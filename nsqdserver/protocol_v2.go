package nsqdserver

import (
	"bytes"
	"encoding/binary"
	"encoding/json"
	"errors"
	"fmt"
	"io"
	"math"
	"math/rand"
	"net"
	"strconv"
	"strings"
	"sync/atomic"
	"time"
	"unsafe"

	"github.com/absolute8511/nsq/consistence"
	"github.com/absolute8511/nsq/internal/levellogger"
	"github.com/absolute8511/nsq/internal/protocol"
	"github.com/absolute8511/nsq/internal/version"
	"github.com/absolute8511/nsq/nsqd"
	"github.com/absolute8511/nsq/internal/ext"
)

const (
	E_INVALID         = "E_INVALID"
	E_TOPIC_NOT_EXIST = "E_TOPIC_NOT_EXIST"
)

const maxTimeout = time.Hour

const (
	frameTypeResponse int32 = 0
	frameTypeError    int32 = 1
	frameTypeMessage  int32 = 2
)

const (
	stateInit = iota
	stateDisconnected
	stateConnected
	stateSubscribed
	stateClosing
)

var separatorBytes = []byte(" ")
var heartbeatBytes = []byte("_heartbeat_")
var okBytes = []byte("OK")
var offsetSplitStr = ":"
var offsetSplitBytes = []byte(offsetSplitStr)

// no need to support this type (count message maybe changed)
//var offsetCountType = "count"

var offsetVirtualQueueType = "virtual_queue"
var offsetTimestampType = "timestamp"
var offsetSpecialType = "special"
var offsetMsgCountType = "msgcount"

var (
	ErrOrderChannelOnSampleRate = errors.New("order consume is not allowed while sample rate is not 0")
	ErrPubToWaitTimeout         = errors.New("pub to wait channel timeout")
)

type protocolV2 struct {
	ctx *context
}

type ConsumeOffset struct {
	OffsetType  string
	OffsetValue int64
}

func (self *ConsumeOffset) ToString() string {
	return self.OffsetType + offsetSplitStr + strconv.FormatInt(self.OffsetValue, 10)
}

func (self *ConsumeOffset) FromString(s string) error {
	values := strings.Split(s, offsetSplitStr)
	if len(values) != 2 {
		return errors.New("invalid consume offset:" + s)
	}
	self.OffsetType = values[0]
	if self.OffsetType != offsetTimestampType &&
		self.OffsetType != offsetSpecialType &&
		self.OffsetType != offsetVirtualQueueType &&
		self.OffsetType != offsetMsgCountType {
		return errors.New("invalid consume offset:" + s)
	}
	v, err := strconv.ParseInt(values[1], 10, 0)
	if err != nil {
		return err
	}
	self.OffsetValue = v
	return nil
}

func (self *ConsumeOffset) FromBytes(s []byte) error {
	values := bytes.Split(s, offsetSplitBytes)
	if len(values) != 2 {
		return errors.New("invalid consume offset:" + string(s))
	}
	self.OffsetType = string(values[0])
	if self.OffsetType != offsetTimestampType &&
		self.OffsetType != offsetSpecialType &&
		self.OffsetType != offsetVirtualQueueType &&
		self.OffsetType != offsetMsgCountType {
		return errors.New("invalid consume offset:" + string(s))
	}
	v, err := strconv.ParseInt(string(values[1]), 10, 0)
	if err != nil {
		return err
	}
	self.OffsetValue = v
	return nil
}

func (p *protocolV2) IOLoop(conn net.Conn) error {
	var err error
	var line []byte
	var zeroTime time.Time
	left := make([]byte, 100)
	tmpLine := make([]byte, 100)

	clientID := p.ctx.nextClientID()
	client := nsqd.NewClientV2(clientID, conn, p.ctx.getOpts(), p.ctx.GetTlsConfig())

	// synchronize the startup of messagePump in order
	// to guarantee that it gets a chance to initialize
	// goroutine local state derived from client attributes
	// and avoid a potential race with IDENTIFY (where a client
	// could have changed or disabled said attributes)
	messagePumpStartedChan := make(chan bool)
	msgPumpStoppedChan := make(chan bool)
	go p.messagePump(client, messagePumpStartedChan, msgPumpStoppedChan)
	<-messagePumpStartedChan

	for {
		if client.HeartbeatInterval > 0 {
			client.SetReadDeadline(time.Now().Add(client.HeartbeatInterval * 3))
		} else {
			client.SetReadDeadline(zeroTime)
		}

		// ReadSlice does not allocate new space for the data each request
		// ie. the returned slice is only valid until the next call to it
		line, err = client.Reader.ReadSlice('\n')
		if err != nil {
			if err == io.EOF {
				err = nil
			} else {
				err = fmt.Errorf("failed to read command - %s", err)
			}
			break
		}

		if p.ctx.getOpts().Verbose || nsqd.NsqLogger().Level() >= levellogger.LOG_DETAIL {
			nsqd.NsqLogger().Logf("PROTOCOL(V2) got client command: %v ", line)
		}
		// handle the compatible for message id.
		// Since the new message id is id+traceid. we can not
		// use \n to check line.
		// REQ, FIN, TOUCH (with message id as param) should be handled.
		// FIN 16BYTES\n
		// REQ 16bytes time\n
		// TOUCH 16bytes\n
		isSpecial := false
		params := make([][]byte, 0)
		if len(line) >= 3 {
			if bytes.Equal(line[:3], []byte("FIN")) ||
				bytes.Equal(line[:3], []byte("REQ")) {
				isSpecial = true
				if len(line) < 21 {
					left = left[:20-len(line)]
					nr := 0
					nr, err = io.ReadFull(client.Reader, left)
					if err != nil {
						nsqd.NsqLogger().LogErrorf("read param err:%v", err)
					}
					line = append(line, left[:nr]...)
					tmpLine = tmpLine[:len(line)]
					copy(tmpLine, line)
					// the readslice will overwrite the slice line,
					// so we should copy it and copy back.
					extra, extraErr := client.Reader.ReadSlice('\n')
					tmpLine = append(tmpLine, extra...)
					line = append(line[:0], tmpLine...)
					if extraErr != nil {
						nsqd.NsqLogger().LogErrorf("read param err:%v", extraErr)
					}
				}
				params = append(params, line[:3])
				if len(line) >= 21 {
					params = append(params, line[4:20])
					// it must be REQ
					if bytes.Equal(line[:3], []byte("REQ")) {
						if len(line) >= 22 {
							params = append(params, line[21:len(line)-1])
						}
					} else {
						params = append(params, line[20:])
					}
				} else {
					params = append(params, []byte(""))
				}

			} else if len(line) >= 5 {
				if bytes.Equal(line[:5], []byte("TOUCH")) {
					isSpecial = true
					if len(line) < 23 {
						left = left[:23-len(line)]
						nr := 0
						nr, err = io.ReadFull(client.Reader, left)
						if err != nil {
							nsqd.NsqLogger().Logf("TOUCH param err:%v", err)
						}
						line = append(line, left[:nr]...)
					}
					params = append(params, line[:5])
					if len(line) >= 23 {
						params = append(params, line[6:22])
					} else {
						params = append(params, []byte(""))
					}
				}
			}
		}
		if p.ctx.getOpts().Verbose || nsqd.NsqLogger().Level() >= levellogger.LOG_DETAIL {
			nsqd.NsqLogger().Logf("PROTOCOL(V2) got client command: %v ", line)
		}
		if !isSpecial {
			// trim the '\n'
			line = line[:len(line)-1]
			// optionally trim the '\r'
			if len(line) > 0 && line[len(line)-1] == '\r' {
				line = line[:len(line)-1]
			}
			params = bytes.Split(line, separatorBytes)
		}

		if p.ctx.getOpts().Verbose || nsqd.NsqLogger().Level() >= levellogger.LOG_DETAIL {
			nsqd.NsqLogger().Logf("PROTOCOL(V2): [%s] %v, %v", client, string(params[0]), params)
		}

		var response []byte
		response, err = p.Exec(client, params)
		err = handleRequestReponseForClient(client, response, err)
		if err != nil {
			nsqd.NsqLogger().Logf("PROTOCOL(V2) handle client command: %v failed", line)
			break
		}
	}

	if err != nil {
		nsqd.NsqLogger().Logf("PROTOCOL(V2): client [%s] exiting ioloop with error: %v", client, err)
	}
	if nsqd.NsqLogger().Level() >= levellogger.LOG_DEBUG {
		nsqd.NsqLogger().LogDebugf("PROTOCOL(V2): client [%s] exiting ioloop", client)
	}
	close(client.ExitChan)
	p.ctx.nsqd.CleanClientPubStats(client.RemoteAddr().String(), "tcp")
	<-msgPumpStoppedChan
	nsqd.NsqLogger().Logf("msg pump stopped client %v", client)

	if client.Channel != nil {
		client.Channel.RequeueClientMessages(client.ID, client.String())
		client.Channel.RemoveClient(client.ID, client.GetTag())
	}
	client.FinalClose()

	return err
}

func shouldHandleAsync(client *nsqd.ClientV2, params [][]byte) bool {
	return bytes.Equal(params[0], []byte("PUB"))
}

func handleRequestReponseForClient(client *nsqd.ClientV2, response []byte, err error) error {
	if err != nil {
		ctx := ""

		if childErr, ok := err.(protocol.ChildErr); ok {
			if parentErr := childErr.Parent(); parentErr != nil {
				ctx = " - " + parentErr.Error()
			}
		}

		nsqd.NsqLogger().LogDebugf("Error response for [%s] - %s - %s",
			client, err, ctx)

		sendErr := Send(client, frameTypeError, []byte(err.Error()))
		if sendErr != nil {
			nsqd.NsqLogger().LogErrorf("Send response error: [%s] - %s%s", client, sendErr, ctx)
			return err
		}

		// errors of type FatalClientErr should forceably close the connection
		if _, ok := err.(*protocol.FatalClientErr); ok {
			return err
		}
		return nil
	}

	if response != nil {
		sendErr := Send(client, frameTypeResponse, response)
		if sendErr != nil {
			err = fmt.Errorf("failed to send response - %s", sendErr)
		}
	}

	return err
}

func SendMessage(client *nsqd.ClientV2, msg *nsqd.Message, writeExt bool, buf *bytes.Buffer, needFlush bool) error {
	buf.Reset()
	if !client.EnableTrace {
		_, err := msg.WriteTo(buf, writeExt)
		if err != nil {
			return err
		}
	} else {
		_, err := msg.WriteToWithDetail(buf, writeExt)
		if err != nil {
			return err
		}
	}

	err := internalSend(client, frameTypeMessage, buf.Bytes(), needFlush)
	if err != nil {
		return err
	}

	return nil
}

func SendNow(client *nsqd.ClientV2, frameType int32, data []byte) error {
	return internalSend(client, frameType, data, true)
}

func internalSend(client *nsqd.ClientV2, frameType int32, data []byte, needFlush bool) error {
	client.LockWrite()
	defer client.UnlockWrite()
	if client.Writer == nil {
		return errors.New("client closed")
	}

	var zeroTime time.Time
	if client.HeartbeatInterval > 0 {
		client.SetWriteDeadline(time.Now().Add(client.HeartbeatInterval))
	} else {
		client.SetWriteDeadline(zeroTime)
	}

	_, err := protocol.SendFramedResponse(client.Writer, frameType, data)
	if err != nil {
		return err
	}

	if needFlush || frameType != frameTypeMessage {
		err = client.Flush()
	}
	return err
}

func Send(client *nsqd.ClientV2, frameType int32, data []byte) error {
	return internalSend(client, frameType, data, false)
}

func (p *protocolV2) Exec(client *nsqd.ClientV2, params [][]byte) ([]byte, error) {
	if bytes.Equal(params[0], []byte("IDENTIFY")) {
		return p.IDENTIFY(client, params)
	}
	err := enforceTLSPolicy(client, p, params[0])
	if err != nil {
		return nil, err
	}
	switch {
	case bytes.Equal(params[0], []byte("FIN")):
		return p.FIN(client, params)
	case bytes.Equal(params[0], []byte("RDY")):
		return p.RDY(client, params)
	case bytes.Equal(params[0], []byte("REQ")):
		return p.REQ(client, params)
	case bytes.Equal(params[0], []byte("PUB")):
		return p.PUB(client, params)
	case bytes.Equal(params[0], []byte("PUB_TRACE")):
		return p.PUBTRACE(client, params)
	case bytes.Equal(params[0], []byte("MPUB")):
		return p.MPUB(client, params)
	case bytes.Equal(params[0], []byte("MPUB_TRACE")):
		return p.MPUBTRACE(client, params)
	case bytes.Equal(params[0], []byte("NOP")):
		return p.NOP(client, params)
	case bytes.Equal(params[0], []byte("TOUCH")):
		return p.TOUCH(client, params)
	case bytes.Equal(params[0], []byte("SUB")):
		return p.SUB(client, params)
	case bytes.Equal(params[0], []byte("SUB_ADVANCED")):
		return p.SUBADVANCED(client, params)
	case bytes.Equal(params[0], []byte("SUB_ORDERED")):
		return p.SUBORDERED(client, params)
	case bytes.Equal(params[0], []byte("CLS")):
		return p.CLS(client, params)
	case bytes.Equal(params[0], []byte("AUTH")):
		return p.AUTH(client, params)
	case bytes.Equal(params[0], []byte("INTERNAL_CREATE_TOPIC")):
		return p.internalCreateTopic(client, params)
	}
	return nil, protocol.NewFatalClientErr(nil, E_INVALID, fmt.Sprintf("invalid command %v", params))
}

func (p *protocolV2) messagePump(client *nsqd.ClientV2, startedChan chan bool,
	stoppedChan chan bool) {
	var err error
	var buf bytes.Buffer
	var clientMsgChan chan *nsqd.Message
	var subChannel *nsqd.Channel
	// NOTE: `flusherChan` is used to bound message latency for
	// the pathological case of a channel on a low volume topic
	// with >1 clients having >1 RDY counts
	var flusherChan <-chan time.Time
	var sampleRate int32

	subEventChan := client.SubEventChan
	identifyEventChan := client.IdentifyEventChan
	outputBufferTicker := time.NewTicker(client.OutputBufferTimeout)
	heartbeatTicker := time.NewTicker(client.HeartbeatInterval)
	heartbeatChan := heartbeatTicker.C
	heartbeatFailedCnt := 0
	msgTimeout := client.MsgTimeout
	lastActiveTime := time.Now()
	// v2 opportunistically buffers data to clients to reduce write system calls
	// we force flush in two cases:
	//    1. when the client is not ready to receive messages
	//    2. we're buffered and the channel has nothing left to send us
	//       (ie. we would block in this loop anyway)
	//
	flushed := true

	// signal to the goroutine that started the messagePump
	// that we've started up
	close(startedChan)

	for {
		if subChannel == nil || !client.IsReadyForMessages() {
			// the client is not ready to receive messages...
			clientMsgChan = nil
			flusherChan = nil
			// force flush
			client.LockWrite()
			err = client.Flush()
			client.UnlockWrite()
			if err != nil {
				goto exit
			}
			flushed = true
		} else if flushed {
			// last iteration we flushed...
			// do not select on the flusher ticker channel
			clientMsgChan = client.GetTagMsgChannel()
			if clientMsgChan == nil {
				clientMsgChan = subChannel.GetClientMsgChan()
			}
			flusherChan = nil
		} else {
			// we're buffered (if there isn't any more data we should flush)...
			// select on the flusher ticker channel, too
			clientMsgChan = client.GetTagMsgChannel()
			if clientMsgChan == nil {
				clientMsgChan = subChannel.GetClientMsgChan()
			}
			flusherChan = outputBufferTicker.C
		}

		select {
		case <-client.ExitChan:
			goto exit
		case <-flusherChan:
			// if this case wins, we're either starved
			// or we won the race between other channels...
			// in either case, force flush
			client.LockWrite()
			err = client.Flush()
			client.UnlockWrite()
			if err != nil {
				goto exit
			}
			flushed = true
		case <-client.ReadyStateChan:
		case subChannel = <-subEventChan:
			// you can't SUB anymore
			nsqd.NsqLogger().Logf("client %v sub to topic %v channel: %v", client,
				subChannel.GetTopicName(),
				subChannel.GetName())
			subEventChan = nil
			tag := client.GetTag()
			if tag != nil {
				client.SetTagMsgChannel(subChannel.GetOrCreateClientMsgChannel(tag))
			}
		case identifyData := <-identifyEventChan:
			// you can't IDENTIFY anymore
			identifyEventChan = nil

			outputBufferTicker.Stop()
			if identifyData.OutputBufferTimeout > 0 {
				outputBufferTicker = time.NewTicker(identifyData.OutputBufferTimeout)
			}

			heartbeatTicker.Stop()
			heartbeatChan = nil
			if identifyData.HeartbeatInterval > 0 {
				heartbeatTicker = time.NewTicker(identifyData.HeartbeatInterval)
				heartbeatChan = heartbeatTicker.C
			}

			if identifyData.SampleRate > 0 {
				sampleRate = identifyData.SampleRate
			}

			msgTimeout = identifyData.MsgTimeout
		case <-heartbeatChan:
			if subChannel != nil && client.IsReadyForMessages() {
				// try wake up the channel
				subChannel.TryWakeupRead()
			}

			if subChannel != nil && subChannel.Depth() <= 0 {
				lastActiveTime = time.Now()
			}
			// close this client if depth is large and the active is long ago.
			// maybe some bug blocking this client, reconnect can solve bug.
			if subChannel != nil &&
				time.Since(lastActiveTime) > (msgTimeout*10+client.HeartbeatInterval) &&
				!subChannel.IsOrdered() && subChannel.Depth() > 10 &&
				subChannel.GetInflightNum() <= 0 && !subChannel.IsPaused() {
				nsqd.NsqLogger().Warningf("client %s not active since %v, current : %v, %v, %v", client, lastActiveTime,
					subChannel.Depth(), subChannel.DepthTimestamp(), subChannel.GetChannelDebugStats())
				goto exit
			}
			err = Send(client, frameTypeResponse, heartbeatBytes)
			nsqd.NsqLogger().LogDebugf("PROTOCOL(V2): [%s] send heartbeat", client)
			if err != nil {
				heartbeatFailedCnt++
				nsqd.NsqLogger().LogWarningf("PROTOCOL(V2): [%s] send heartbeat failed %v times, %v", client, heartbeatFailedCnt, err)
				if heartbeatFailedCnt > 2 {
					goto exit
				}
			} else {
				heartbeatFailedCnt = 0
			}
		case msg, ok := <-clientMsgChan:
			if !ok {
				goto exit
			}

			if sampleRate > 0 && rand.Int31n(100) > sampleRate {
				// FIN automatically, all message will not wait to confirm if not sending,
				// and the reader keep moving forward.
				offset, confirmedCnt, changed := subChannel.ConfirmBackendQueue(msg)
				if changed && p.ctx.nsqdCoord != nil {
					p.ctx.nsqdCoord.SetChannelConsumeOffsetToCluster(subChannel, int64(offset), confirmedCnt, true)
				}
				continue
			}
			// avoid re-send some confirmed message,
			// this may happen while the channel reader is reset to old position
			// due to some retry or leader change.
			if subChannel.IsConfirmed(msg) {
				subChannel.ContinueConsumeForOrder()
				continue
			}
			shouldSend, err := subChannel.StartInFlightTimeout(msg, client, client.String(), msgTimeout)
			if !shouldSend || err != nil {
				continue
			}

			lastActiveTime = time.Now()
			client.SendingMessage()
			err = SendMessage(client, msg, subChannel.IsExt(), &buf, subChannel.IsOrdered())
			if err != nil {
				goto exit
			}
			flushed = false
		}
	}

exit:
	if nsqd.NsqLogger().Level() > levellogger.LOG_DEBUG {
		nsqd.NsqLogger().LogDebugf("PROTOCOL(V2): [%s] exiting messagePump", client)
	}
	heartbeatTicker.Stop()
	outputBufferTicker.Stop()
	if err != nil {
		nsqd.NsqLogger().Logf("PROTOCOL(V2): [%s] messagePump error - %s", client, err)
	}
	close(stoppedChan)
}

func (p *protocolV2) IDENTIFY(client *nsqd.ClientV2, params [][]byte) ([]byte, error) {
	var err error

	state := atomic.LoadInt32(&client.State)
	if state != stateInit {
		nsqd.NsqLogger().LogWarningf("[%s] command in wrong state: %v", client, state)
		return nil, protocol.NewFatalClientErr(nil, E_INVALID, "cannot IDENTIFY in current state")
	}

	bodyLen, err := readLen(client.Reader, client.LenSlice)
	if err != nil {
		return nil, protocol.NewFatalClientErr(err, "E_BAD_BODY", "IDENTIFY failed to read body size")
	}

	if int64(bodyLen) > p.ctx.getOpts().MaxBodySize {
		return nil, protocol.NewFatalClientErr(nil, "E_BAD_BODY",
			fmt.Sprintf("IDENTIFY body too big %d > %d", bodyLen, p.ctx.getOpts().MaxBodySize))
	}

	if bodyLen <= 0 {
		return nil, protocol.NewFatalClientErr(nil, "E_BAD_BODY",
			fmt.Sprintf("IDENTIFY invalid body size %d", bodyLen))
	}

	body := make([]byte, bodyLen)
	_, err = io.ReadFull(client.Reader, body)
	if err != nil {
		return nil, protocol.NewFatalClientErr(err, "E_BAD_BODY", "IDENTIFY failed to read body")
	}

	// body is a json structure with producer information
	var identifyData nsqd.IdentifyDataV2
	err = json.Unmarshal(body, &identifyData)
	if err != nil {
		return nil, protocol.NewFatalClientErr(err, "E_BAD_BODY", "IDENTIFY failed to decode JSON body")
	}

	nsqd.NsqLogger().LogDebugf("PROTOCOL(V2): [%s] %+v", client, identifyData)

	err = client.Identify(identifyData)
	if err != nil {
		return nil, protocol.NewFatalClientErr(err, "E_BAD_BODY", "IDENTIFY "+err.Error())
	}

	// bail out early if we're not negotiating features
	if !identifyData.FeatureNegotiation {
		return okBytes, nil
	}

	tlsv1 := p.ctx.GetTlsConfig() != nil && identifyData.TLSv1
	deflate := p.ctx.getOpts().DeflateEnabled && identifyData.Deflate
	deflateLevel := 0
	if deflate {
		if identifyData.DeflateLevel <= 0 {
			deflateLevel = 6
		}
		deflateLevel = int(math.Min(float64(deflateLevel), float64(p.ctx.getOpts().MaxDeflateLevel)))
	}
	snappy := p.ctx.getOpts().SnappyEnabled && identifyData.Snappy

	if deflate && snappy {
		return nil, protocol.NewFatalClientErr(nil, "E_IDENTIFY_FAILED", "cannot enable both deflate and snappy compression")
	}

	resp, err := json.Marshal(struct {
		MaxRdyCount         int64  `json:"max_rdy_count"`
		Version             string `json:"version"`
		MaxMsgTimeout       int64  `json:"max_msg_timeout"`
		MsgTimeout          int64  `json:"msg_timeout"`
		TLSv1               bool   `json:"tls_v1"`
		Deflate             bool   `json:"deflate"`
		DeflateLevel        int    `json:"deflate_level"`
		MaxDeflateLevel     int    `json:"max_deflate_level"`
		Snappy              bool   `json:"snappy"`
		SampleRate          int32  `json:"sample_rate"`
		AuthRequired        bool   `json:"auth_required"`
		OutputBufferSize    int    `json:"output_buffer_size"`
		OutputBufferTimeout int64  `json:"output_buffer_timeout"`
		DesiredTag	    string `json:"desired_tag,omitempty"`
	}{
		MaxRdyCount:         p.ctx.getOpts().MaxRdyCount,
		Version:             version.Binary,
		MaxMsgTimeout:       int64(p.ctx.getOpts().MaxMsgTimeout / time.Millisecond),
		MsgTimeout:          int64(client.MsgTimeout / time.Millisecond),
		TLSv1:               tlsv1,
		Deflate:             deflate,
		DeflateLevel:        deflateLevel,
		MaxDeflateLevel:     p.ctx.getOpts().MaxDeflateLevel,
		Snappy:              snappy,
		SampleRate:          client.SampleRate,
		AuthRequired:        p.ctx.isAuthEnabled(),
		OutputBufferSize:    client.OutputBufferSize,
		OutputBufferTimeout: int64(client.OutputBufferTimeout / time.Millisecond),
		DesiredTag:           string(client.GetTag()),
	})
	if err != nil {
		return nil, protocol.NewFatalClientErr(err, "E_IDENTIFY_FAILED", "IDENTIFY failed "+err.Error())
	}

	err = Send(client, frameTypeResponse, resp)
	if err != nil {
		return nil, protocol.NewFatalClientErr(err, "E_IDENTIFY_FAILED", "IDENTIFY failed "+err.Error())
	}

	if tlsv1 {
		nsqd.NsqLogger().Logf("PROTOCOL(V2): [%s] upgrading connection to TLS", client)
		err = client.UpgradeTLS()
		if err != nil {
			return nil, protocol.NewFatalClientErr(err, "E_IDENTIFY_FAILED", "IDENTIFY failed "+err.Error())
		}

		err = Send(client, frameTypeResponse, okBytes)
		if err != nil {
			return nil, protocol.NewFatalClientErr(err, "E_IDENTIFY_FAILED", "IDENTIFY failed "+err.Error())
		}
	}

	if snappy {
		nsqd.NsqLogger().Logf("PROTOCOL(V2): [%s] upgrading connection to snappy", client)
		err = client.UpgradeSnappy()
		if err != nil {
			return nil, protocol.NewFatalClientErr(err, "E_IDENTIFY_FAILED", "IDENTIFY failed "+err.Error())
		}

		err = Send(client, frameTypeResponse, okBytes)
		if err != nil {
			return nil, protocol.NewFatalClientErr(err, "E_IDENTIFY_FAILED", "IDENTIFY failed "+err.Error())
		}
	}

	if deflate {
		nsqd.NsqLogger().Logf("PROTOCOL(V2): [%s] upgrading connection to deflate", client)
		err = client.UpgradeDeflate(deflateLevel)
		if err != nil {
			return nil, protocol.NewFatalClientErr(err, "E_IDENTIFY_FAILED", "IDENTIFY failed "+err.Error())
		}

		err = Send(client, frameTypeResponse, okBytes)
		if err != nil {
			return nil, protocol.NewFatalClientErr(err, "E_IDENTIFY_FAILED", "IDENTIFY failed "+err.Error())
		}
	}

	return nil, nil
}

func (p *protocolV2) AUTH(client *nsqd.ClientV2, params [][]byte) ([]byte, error) {
	state := atomic.LoadInt32(&client.State)
	if state != stateInit {
		nsqd.NsqLogger().LogWarningf("[%s] command in wrong state: %v", client, state)
		return nil, protocol.NewFatalClientErr(nil, E_INVALID, "cannot AUTH in current state")
	}

	if len(params) != 1 {
		return nil, protocol.NewFatalClientErr(nil, E_INVALID, "AUTH invalid number of parameters")
	}

	bodyLen, err := readLen(client.Reader, client.LenSlice)
	if err != nil {
		return nil, protocol.NewFatalClientErr(err, "E_BAD_BODY", "AUTH failed to read body size")
	}

	if int64(bodyLen) > p.ctx.getOpts().MaxBodySize {
		return nil, protocol.NewFatalClientErr(nil, "E_BAD_BODY",
			fmt.Sprintf("AUTH body too big %d > %d", bodyLen, p.ctx.getOpts().MaxBodySize))
	}

	if bodyLen <= 0 {
		return nil, protocol.NewFatalClientErr(nil, "E_BAD_BODY",
			fmt.Sprintf("AUTH invalid body size %d", bodyLen))
	}

	body := make([]byte, bodyLen)
	_, err = io.ReadFull(client.Reader, body)
	if err != nil {
		return nil, protocol.NewFatalClientErr(err, "E_BAD_BODY", "AUTH failed to read body")
	}

	if client.HasAuthorizations() {
		return nil, protocol.NewFatalClientErr(nil, E_INVALID, "AUTH Already set")
	}

	if !p.ctx.isAuthEnabled() {
		return nil, protocol.NewFatalClientErr(err, "E_AUTH_DISABLED", "AUTH Disabled")
	}

	if err = client.Auth(string(body)); err != nil {
		// we don't want to leak errors contacting the auth server to untrusted clients
		nsqd.NsqLogger().Logf("PROTOCOL(V2): [%s] Auth Failed %s", client, err)
		return nil, protocol.NewFatalClientErr(err, "E_AUTH_FAILED", "AUTH failed")
	}

	if !client.HasAuthorizations() {
		return nil, protocol.NewFatalClientErr(nil, "E_UNAUTHORIZED", "AUTH No authorizations found")
	}

	var resp []byte
	resp, err = json.Marshal(struct {
		Identity        string `json:"identity"`
		IdentityURL     string `json:"identity_url"`
		PermissionCount int    `json:"permission_count"`
	}{
		Identity:        client.AuthState.Identity,
		IdentityURL:     client.AuthState.IdentityURL,
		PermissionCount: len(client.AuthState.Authorizations),
	})
	if err != nil {
		return nil, protocol.NewFatalClientErr(err, "E_AUTH_ERROR", "AUTH error "+err.Error())
	}

	err = Send(client, frameTypeResponse, resp)
	if err != nil {
		return nil, protocol.NewFatalClientErr(err, "E_AUTH_ERROR", "AUTH error "+err.Error())
	}

	return nil, nil

}

func (p *protocolV2) CheckAuth(client *nsqd.ClientV2, cmd, topicName, channelName string) error {
	// if auth is enabled, the client must have authorized already
	// compare topic/channel against cached authorization data (refetching if expired)
	if p.ctx.isAuthEnabled() {
		if !client.HasAuthorizations() {
			return protocol.NewFatalClientErr(nil, "E_AUTH_FIRST",
				fmt.Sprintf("AUTH required before %s", cmd))
		}
		ok, err := client.IsAuthorized(topicName, channelName)
		if err != nil {
			// we don't want to leak errors contacting the auth server to untrusted clients
			nsqd.NsqLogger().Logf("PROTOCOL(V2): [%s] Auth Failed %s", client, err)
			return protocol.NewFatalClientErr(nil, "E_AUTH_FAILED", "AUTH failed")
		}
		if !ok {
			return protocol.NewFatalClientErr(nil, "E_UNAUTHORIZED",
				fmt.Sprintf("AUTH failed for %s on %q %q", cmd, topicName, channelName))
		}
	}
	return nil
}

// params: [command topic channel partition consume_start]
func (p *protocolV2) SUBADVANCED(client *nsqd.ClientV2, params [][]byte) ([]byte, error) {
	var consumeStart *ConsumeOffset
	if len(params) > 4 && len(params[4]) > 0 {
		consumeStart = &ConsumeOffset{}
		err := consumeStart.FromBytes(params[4])
		if err != nil {
			return nil, protocol.NewFatalClientErr(nil, E_INVALID, err.Error())
		}
	}
	return p.internalSUB(client, params, true, false, consumeStart)
}

//params: [command topic channel partition]
func (p *protocolV2) SUBORDERED(client *nsqd.ClientV2, params [][]byte) ([]byte, error) {
	return p.internalSUB(client, params, true, true, nil)
}

func (p *protocolV2) SUB(client *nsqd.ClientV2, params [][]byte) ([]byte, error) {
	return p.internalSUB(client, params, false, false, nil)
}

func (p *protocolV2) internalSUB(client *nsqd.ClientV2, params [][]byte, enableTrace bool,
	ordered bool, startFrom *ConsumeOffset) ([]byte, error) {

	state := atomic.LoadInt32(&client.State)
	if state != stateInit {
		nsqd.NsqLogger().LogWarningf("[%s] command in wrong state: %v", client, state)
		return nil, protocol.NewFatalClientErr(nil, E_INVALID, "cannot SUB in current state")
	}

	if client.HeartbeatInterval <= 0 {
		return nil, protocol.NewFatalClientErr(nil, E_INVALID, "cannot SUB with heartbeats disabled")
	}

	if len(params) < 3 {
		return nil, protocol.NewFatalClientErr(nil, E_INVALID, "SUB insufficient number of parameters")
	}

	topicName := string(params[1])
	if !protocol.IsValidTopicName(topicName) {
		return nil, protocol.NewFatalClientErr(nil, "E_BAD_TOPIC",
			fmt.Sprintf("SUB topic name %q is not valid", topicName))
	}

	partition := -1
	channelName := ""
	var err error
	channelName = string(params[2])
	if !protocol.IsValidChannelName(channelName) {
		return nil, protocol.NewFatalClientErr(nil, "E_BAD_CHANNEL",
			fmt.Sprintf("SUB channel name %q is not valid", channelName))
	}

	if len(params) == 4 {
		partition, err = strconv.Atoi(string(params[3]))
		if err != nil {
			return nil, protocol.NewFatalClientErr(nil, "E_BAD_PARTITION",
				fmt.Sprintf("topic partition is not valid: %v", err))
		}
	}

	if err = p.CheckAuth(client, "SUB", topicName, channelName); err != nil {
		return nil, err
	}

	if partition == -1 {
		partition = p.ctx.getDefaultPartition(topicName)
	}

	topic, err := p.ctx.getExistingTopic(topicName, partition)
	if err != nil {
		nsqd.NsqLogger().Logf("sub to not existing topic: %v, err:%v", topicName, err.Error())
		return nil, protocol.NewFatalClientErr(nil, E_TOPIC_NOT_EXIST, "")
	}
	if topic.IsOrdered() && !ordered {
		return nil, protocol.NewFatalClientErr(nil, "E_SUB_ORDER_IS_MUST", "this topic is configured only allow ordered sub")
	}
	if !p.ctx.checkForMasterWrite(topicName, partition) {
		nsqd.NsqLogger().Logf("sub failed on not leader: %v-%v, remote is : %v", topicName, partition, client.RemoteAddr())
		// we need disable topic here to trigger a notify, maybe we failed to notify lookup last time.
		topic.DisableForSlave()
		return nil, protocol.NewFatalClientErr(nil, FailedOnNotLeader, "")
	}
	channel := topic.GetChannel(channelName)
	//Check ext before add client
	if topic.IsExt() {
		channel.SetExt(true)
	}
	if !channel.IsExt() && client.GetTag() != nil {
		return nil, protocol.NewFatalClientErr(nil, ext.E_TAG_NOT_SUPPORT, fmt.Sprintf("IDENTIFY before subscribe has a tag %v to topic %v not support tag.", client.Tag, topicName))
	}

	err = channel.AddClient(client.ID, client)
	if err != nil {
		nsqd.NsqLogger().Logf("sub failed to add client: %v, %v", client, err)
		return nil, protocol.NewFatalClientErr(nil, FailedOnNotWritable, "")
	}

	//if client.Tag != nil {
	//	client.SetTagMsgChannel(channel.GetOrCreateClientMsgChannel(client.Tag))
	//}

	atomic.StoreInt32(&client.State, stateSubscribed)
	client.Channel = channel
	if enableTrace {
		nsqd.NsqLogger().Logf("sub channel %v with trace enabled, remote is : %v", channelName, client.RemoteAddr())
	}
	if ordered {
		if atomic.LoadInt32(&client.SampleRate) != 0 {
			nsqd.NsqLogger().Errorf("%v", ErrOrderChannelOnSampleRate)
			return nil, protocol.NewFatalClientErr(nil, E_INVALID, ErrOrderChannelOnSampleRate.Error())
		}
		channel.SetOrdered(true)
	}

	if startFrom != nil {
		cnt := channel.GetClientsCount()
		if cnt > 1 {
			nsqd.NsqLogger().LogDebugf("the consume offset: %v can only be set by the first client: %v", startFrom, cnt)
		} else {
			queueOffset, cnt, err := p.ctx.SetChannelOffset(channel, startFrom, false)
			if err != nil {
				return nil, protocol.NewFatalClientErr(nil, E_INVALID, err.Error())
			}
			nsqd.NsqLogger().Logf("set the channel offset: %v (actual set : %v:%v), by client:%v, %v",
				startFrom, queueOffset, cnt, client.String(), client.UserAgent)
		}
	}
	client.EnableTrace = enableTrace
	// update message pump
	client.SubEventChan <- channel

	return okBytes, nil
}

func (p *protocolV2) RDY(client *nsqd.ClientV2, params [][]byte) ([]byte, error) {
	state := atomic.LoadInt32(&client.State)

	if state == stateClosing {
		// just ignore ready changes on a closing channel
		nsqd.NsqLogger().Logf(
			"PROTOCOL(V2): [%s] ignoring RDY after CLS in state ClientStateV2Closing",
			client)
		return nil, nil
	}

	if state != stateSubscribed {
		nsqd.NsqLogger().LogWarningf("[%s] command in wrong state: %v", client, state)
		return nil, protocol.NewFatalClientErr(nil, E_INVALID, "cannot RDY in current state")
	}

	count := int64(1)
	if len(params) > 1 {
		b10, err := protocol.ByteToBase10(params[1])
		if err != nil {
			return nil, protocol.NewFatalClientErr(err, E_INVALID,
				fmt.Sprintf("RDY could not parse count %s", params[1]))
		}
		count = int64(b10)
	}

	if count < 0 || count > p.ctx.getOpts().MaxRdyCount {
		// this needs to be a fatal error otherwise clients would have
		// inconsistent state
		return nil, protocol.NewFatalClientErr(nil, E_INVALID,
			fmt.Sprintf("RDY count %d out of range 0-%d", count, p.ctx.getOpts().MaxRdyCount))
	}

	client.SetReadyCount(count)

	return nil, nil
}

func (p *protocolV2) FIN(client *nsqd.ClientV2, params [][]byte) ([]byte, error) {
	state := atomic.LoadInt32(&client.State)
	if state != stateSubscribed && state != stateClosing {
		nsqd.NsqLogger().LogWarningf("[%s] command in wrong state: %v", client, state)
		return nil, protocol.NewFatalClientErr(nil, E_INVALID, "cannot FIN in current state")
	}

	if len(params) < 2 {
		nsqd.NsqLogger().LogDebugf("FIN error params: %v", params)
		return nil, protocol.NewFatalClientErr(nil, E_INVALID, "FIN insufficient number of params")
	}

	id, err := getFullMessageID(params[1])
	if err != nil {
		nsqd.NsqLogger().LogDebugf("FIN error: %v, %v", params[1], err)
		return nil, protocol.NewFatalClientErr(nil, E_INVALID, err.Error())
	}
	msgID := nsqd.GetMessageIDFromFullMsgID(*id)
	if int64(msgID) <= 0 {
		return nil, protocol.NewFatalClientErr(nil, E_INVALID, "Invalid Message ID")
	}

	if client.Channel == nil {
		nsqd.NsqLogger().LogDebugf("FIN error no channel: %v", msgID)
		return nil, protocol.NewFatalClientErr(nil, E_INVALID, "No channel")
	}

	if !p.ctx.checkForMasterWrite(client.Channel.GetTopicName(), client.Channel.GetTopicPart()) {
		nsqd.NsqLogger().Logf("topic %v fin message failed for not leader", client.Channel.GetTopicName())
		return nil, protocol.NewFatalClientErr(nil, FailedOnNotLeader, "")
	}

	err = p.ctx.FinishMessage(client.Channel, client.ID, client.String(), msgID)
	if err != nil {
		client.IncrSubError(int64(1))
		nsqd.NsqLogger().LogDebugf("FIN error : %v, err: %v, channel: %v, topic: %v", msgID,
			err, client.Channel.GetName(), client.Channel.GetTopicName())
		if clusterErr, ok := err.(*consistence.CommonCoordErr); ok {
			if !clusterErr.IsLocalErr() {
				return nil, protocol.NewFatalClientErr(err, FailedOnNotWritable, "")
			}
		}
		return nil, protocol.NewClientErr(err, "E_FIN_FAILED",
			fmt.Sprintf("FIN %v failed %s", *id, err.Error()))
	}

	return nil, nil
}

func (p *protocolV2) requeueToEnd(client *nsqd.ClientV2, oldMsg *nsqd.Message,
	timeoutDuration time.Duration) error {
	err := p.ctx.internalRequeueToEnd(client.Channel, oldMsg, timeoutDuration)
	if err != nil {
		nsqd.NsqLogger().LogWarningf("[%s] req channel %v topic not found: %v", client, client.Channel.GetName(), err)
		return err
	}
	return nil
}

func (p *protocolV2) REQ(client *nsqd.ClientV2, params [][]byte) ([]byte, error) {
	state := atomic.LoadInt32(&client.State)
	if state != stateSubscribed && state != stateClosing {
		nsqd.NsqLogger().LogWarningf("[%s] command in wrong state: %v", client, state)
		return nil, protocol.NewFatalClientErr(nil, E_INVALID, "cannot REQ in current state")
	}

	if len(params) < 3 {
		return nil, protocol.NewFatalClientErr(nil, E_INVALID, "REQ insufficient number of params")
	}

	id, err := getFullMessageID(params[1])
	if err != nil {
		return nil, protocol.NewFatalClientErr(nil, E_INVALID, err.Error())
	}

	timeoutMs, err := protocol.ByteToBase10(params[2])
	if err != nil {
		return nil, protocol.NewFatalClientErr(err, E_INVALID,
			fmt.Sprintf("REQ could not parse timeout %s, %s", params[1], params[2]))
	}
	timeoutDuration := time.Duration(timeoutMs) * time.Millisecond

	if timeoutDuration < 0 || timeoutDuration > p.ctx.getOpts().MaxReqTimeout {
		return nil, protocol.NewFatalClientErr(nil, E_INVALID,
			fmt.Sprintf("REQ timeout %v out of range 0-%v", timeoutDuration, p.ctx.getOpts().MaxReqTimeout))
	}

	if client.Channel == nil {
		return nil, protocol.NewFatalClientErr(nil, E_INVALID, "No channel")
	}
	// in the queue, we confirm the message as a fifo-alike queue,
	// Too much req messages in memory will block the queue read from disk until the requeued message confirmed.
	// To avoid block by req, we put some of the req messages to the end of queue of some conditions meet
	// 1. the req delay time is large than 10 mins (this delay means latency is trival)
	// 2. this message has been req for more than 10 times
	// 3. this message is blocking confirm queue for 10 mins
	// to avoid delivery the delayed message early than required, we
	// can update the inflight message to the new message put backed at the queue

	msgID := nsqd.GetMessageIDFromFullMsgID(*id)
	topic, _ := p.ctx.getExistingTopic(client.Channel.GetTopicName(), client.Channel.GetTopicPart())
	oldMsg, toEnd := client.Channel.ShouldRequeueToEnd(client.ID, client.String(),
		msgID, timeoutDuration, true)
	if topic != nil && topic.IsOrdered() {
		toEnd = false
		// for ordered topic, disable defer since it may block the consume
		if timeoutDuration > 0 {
			nsqd.NsqLogger().Logf("ignore delay for ordered topic: %v, %v, %v, %v",
				client, client.Channel.GetTopicName(), client.Channel.GetName(), timeoutDuration)
			return nil, nil
		}
	}
	if toEnd {
		err = p.requeueToEnd(client, oldMsg, timeoutDuration)
	} else {
		err = client.Channel.RequeueMessage(client.ID, client.String(), msgID, timeoutDuration, true)
	}
	if err != nil {
		client.IncrSubError(int64(1))

		nsqd.NsqLogger().LogWarningf("client %v req failed for topic: %v, %v, %v, %v",
			client, client.Channel.GetTopicName(), client.Channel.GetName(), msgID, timeoutDuration)
		return nil, protocol.NewClientErr(err, "E_REQ_FAILED",
			fmt.Sprintf("REQ %v failed %s", *id, err.Error()))
	}

	return nil, nil
}

func (p *protocolV2) CLS(client *nsqd.ClientV2, params [][]byte) ([]byte, error) {
	state := atomic.LoadInt32(&client.State)
	if state != stateSubscribed {
		nsqd.NsqLogger().LogWarningf("[%s] command in wrong state: %v", client, state)
		return nil, protocol.NewFatalClientErr(nil, E_INVALID, "cannot CLS in current state")
	}

	client.StartClose()

	return []byte("CLOSE_WAIT"), nil
}

func (p *protocolV2) NOP(client *nsqd.ClientV2, params [][]byte) ([]byte, error) {
	return nil, nil
}

func (p *protocolV2) internalCreateTopic(client *nsqd.ClientV2, params [][]byte) ([]byte, error) {
	var err error

	if len(params) < 3 {
		return nil, protocol.NewFatalClientErr(nil, E_INVALID, "CREATE_TOPIC insufficient number of parameters")
	}

	topicName := string(params[1])
	if !protocol.IsValidTopicName(topicName) {
		return nil, protocol.NewFatalClientErr(nil, "E_BAD_TOPIC",
			fmt.Sprintf("topic name %q is not valid", topicName))
	}

	partition, err := strconv.Atoi(string(params[2]))
	if err != nil {
		return nil, protocol.NewFatalClientErr(nil, "E_BAD_PARTITION",
			fmt.Sprintf("topic partition is not valid: %v", err))
	}
	if err = p.CheckAuth(client, "CREATE_TOPIC", topicName, ""); err != nil {
		return nil, err
	}

	if partition < 0 {
		return nil, protocol.NewFatalClientErr(nil, "E_BAD_PARTITION", "partition should not less than 0")
	}

	if p.ctx.nsqdCoord != nil {
		return nil, protocol.NewClientErr(err, "E_CREATE_TOPIC_FAILED",
			fmt.Sprintf("CREATE_TOPIC is not allowed here while cluster feature enabled."))
	}

	topic := p.ctx.getTopic(topicName, partition)
	if topic == nil {
		return nil, protocol.NewClientErr(err, "E_CREATE_TOPIC_FAILED",
			fmt.Sprintf("CREATE_TOPIC %v failed", topicName))
	}
	return okBytes, nil
}

//if target topic is not configured as extendable and there is a tag, pub request should be stopped here
func (p *protocolV2) preparePub(client *nsqd.ClientV2, params [][]byte, maxBody int64, isMpub bool) (int32, *nsqd.Topic, ext.IExtContent, error) {
	var err error

	if len(params) < 2 {
		return 0, nil, nil, protocol.NewFatalClientErr(nil, E_INVALID, "insufficient number of parameters")
	}

	topicName := string(params[1])
	if !protocol.IsValidTopicName(topicName) {
		return 0, nil, nil, protocol.NewFatalClientErr(nil, "E_BAD_TOPIC",
			fmt.Sprintf("topic name %q is not valid", topicName))
	}
	partition := -1
	if len(params) >= 3 {
		partition, err = strconv.Atoi(string(params[2]))
		if err != nil {
			return 0, nil, nil, protocol.NewFatalClientErr(nil, "E_BAD_PARTITION",
				fmt.Sprintf("topic partition is not valid: %v", err))
		}
	}

	origPart := partition
	if partition == -1 {
		partition = p.ctx.getDefaultPartition(topicName)
	}

	bodyLen, err := readLen(client.Reader, client.LenSlice)
	if err != nil {
		return 0, nil, nil, protocol.NewFatalClientErr(err, "E_BAD_BODY", "failed to read body size")
	}

	if bodyLen <= 0 {
		return bodyLen, nil, nil, protocol.NewFatalClientErr(nil, "E_BAD_BODY",
			fmt.Sprintf("invalid body size %d", bodyLen))
	}

	if int64(bodyLen) > maxBody {
		nsqd.NsqLogger().Logf("topic: %v message body too large %v vs %v ", topicName, bodyLen, maxBody)
		if isMpub {
			return bodyLen, nil, nil, protocol.NewFatalClientErr(nil, "E_BAD_BODY",
				fmt.Sprintf("body too big %d > %d", bodyLen, maxBody))
		} else {
			return bodyLen, nil, nil, protocol.NewFatalClientErr(nil, "E_BAD_MESSAGE",
				fmt.Sprintf("message too big %d > %d", bodyLen, maxBody))
		}
	}

	topic, err := p.ctx.getExistingTopic(topicName, partition)
	if err != nil {
		nsqd.NsqLogger().Logf("not existing topic: %v-%v, err:%v", topicName, partition, err.Error())
		return bodyLen, nil, nil, protocol.NewFatalClientErr(nil, E_TOPIC_NOT_EXIST, "")
	}

<<<<<<< HEAD
	if origPart == -1 && topic.IsOrdered() {
		return 0, nil, protocol.NewFatalClientErr(nil, "E_BAD_PARTITION",
=======
	if origPart == -1 && topic.GetDynamicInfo().OrderedMulti {
		return 0, nil, nil, protocol.NewFatalClientErr(nil, "E_BAD_PARTITION",
>>>>>>> a837eb53
			fmt.Sprintf("topic partition is not valid for multi partition: %v", origPart))
	}

	//parse tag, if there is extra param, else message has no tag
	var extContent ext.IExtContent
	isExt := topic.IsExt()
	if len(params) == 4 && isExt {
		nsqd.NsqLogger().Infof("create tag out of ext content")
		extContent, err = ext.NewTagExt(params[3])
		if err != nil {
			return 0, nil, nil, protocol.NewFatalClientErr(nil, ext.E_BAD_TAG,
				fmt.Sprintf("topic tag filter %v is not valid: %v", topicName, err))
		}
	} else if len(params) == 4 && !isExt {
		return 0, nil, nil, protocol.NewFatalClientErr(nil, ext.E_TAG_NOT_SUPPORT,
			fmt.Sprintf("tag filter %v not supportted in topic %v", extContent, topicName))
	} else {
		extContent = ext.NewNoExt()
	}

	if err := p.CheckAuth(client, "PUB", topicName, ""); err != nil {
		return bodyLen, nil, nil, err
	}
	// mpub
	return bodyLen, topic, extContent, nil
}

// PUB TRACE data format
// 4 bytes length + 8bytes trace id + binary data
func (p *protocolV2) PUBTRACE(client *nsqd.ClientV2, params [][]byte) ([]byte, error) {
	return p.internalPubAndTrace(client, params, true)
}

func (p *protocolV2) PUB(client *nsqd.ClientV2, params [][]byte) ([]byte, error) {
	return p.internalPubAndTrace(client, params, false)
}

func (p *protocolV2) MPUBTRACE(client *nsqd.ClientV2, params [][]byte) ([]byte, error) {
	return p.internalMPUBAndTrace(client, params, true)
}

func (p *protocolV2) MPUB(client *nsqd.ClientV2, params [][]byte) ([]byte, error) {
	return p.internalMPUBAndTrace(client, params, false)
}

func getTracedReponse(messageBodyBuffer *bytes.Buffer, id nsqd.MessageID, traceID uint64, offset nsqd.BackendOffset, rawSize int32) ([]byte, error) {
	var buf []byte
	// pub with trace will return OK+16BYTES ID+8bytes offset of the disk queue + 4bytes raw size of disk queue data.
	retLen := 2 + 16 + 8 + 4
	if len(messageBodyBuffer.Bytes()) >= retLen {
		buf = messageBodyBuffer.Bytes()[:retLen]
	} else {
		buf = make([]byte, retLen)
	}
	copy(buf[:2], okBytes)
	pos := 2
	binary.BigEndian.PutUint64(buf[pos:pos+8], uint64(id))
	pos += 8
	binary.BigEndian.PutUint64(buf[pos:pos+nsqd.MsgTraceIDLength], uint64(traceID))
	pos += nsqd.MsgTraceIDLength
	binary.BigEndian.PutUint64(buf[pos:pos+8], uint64(offset))
	pos += 8
	binary.BigEndian.PutUint32(buf[pos:pos+4], uint32(rawSize))
	return buf, nil
}

func internalPubAsync(clientTimer *time.Timer, msgBody *bytes.Buffer, topic *nsqd.Topic, extContent ext.IExtContent) error {
	if topic.Exiting() {
		return nsqd.ErrExiting
	}
	info := &nsqd.PubInfo{
		Done:     make(chan struct{}),
		MsgBody:  msgBody,
		ExtContent:	  extContent,
		StartPub: time.Now(),
	}
	if clientTimer == nil {
		clientTimer = time.NewTimer(time.Second * 5)
	} else {
		clientTimer.Reset(time.Second * 5)
	}
	select {
	case topic.GetWaitChan() <- info:
	default:
		select {
		case topic.GetWaitChan() <- info:
		case <-topic.QuitChan():
			nsqd.NsqLogger().Infof("topic %v put messages failed at exiting", topic.GetFullName())
			return nsqd.ErrExiting
		case <-clientTimer.C:
			nsqd.NsqLogger().Infof("topic %v put messages timeout ", topic.GetFullName())
			return ErrPubToWaitTimeout
		}
	}
	<-info.Done
	return info.Err
}

//func internalPubAsync(clientTimer *time.Timer, msgBody *bytes.Buffer, topic *nsqd.Topic, tag ext.TagFilter) error {
func (p *protocolV2) internalPubAndTrace(client *nsqd.ClientV2, params [][]byte, traceEnable bool) ([]byte, error) {
	startPub := time.Now().UnixNano()
	bodyLen, topic, extContent, err := p.preparePub(client, params, p.ctx.getOpts().MaxMsgSize, false)
	if err != nil {
		return nil, err
	}
	if traceEnable && bodyLen <= nsqd.MsgTraceIDLength {
		return nil, protocol.NewFatalClientErr(nil, "E_BAD_BODY",
			fmt.Sprintf("invalid body size %d with trace id enabled", bodyLen))
	}

	messageBodyBuffer := topic.BufferPoolGet(int(bodyLen))
	defer topic.BufferPoolPut(messageBodyBuffer)
	asyncAction := shouldHandleAsync(client, params)

	topicName := topic.GetTopicName()
	_, err = io.CopyN(messageBodyBuffer, client.Reader, int64(bodyLen))
	if err != nil {
		nsqd.NsqLogger().Logf("topic: %v message body read error %v ", topicName, err.Error())
		return nil, protocol.NewFatalClientErr(err, "E_BAD_MESSAGE", "failed to read message body")
	}
	messageBody := messageBodyBuffer.Bytes()[:bodyLen]

	partition := topic.GetTopicPart()
	var traceID uint64
	var realBody []byte
	if traceEnable {
		traceID = binary.BigEndian.Uint64(messageBody[:nsqd.MsgTraceIDLength])
		realBody = messageBody[nsqd.MsgTraceIDLength:]
	} else {
		realBody = messageBody
	}
	if p.ctx.checkForMasterWrite(topicName, partition) {
		id := nsqd.MessageID(0)
		offset := nsqd.BackendOffset(0)
		rawSize := int32(0)
		if asyncAction {
			err = internalPubAsync(client.PubTimeout, messageBodyBuffer, topic, extContent)
		} else {
			id, offset, rawSize, _, err = p.ctx.PutMessage(topic, realBody, extContent, traceID)
		}
		//p.ctx.setHealth(err)
		if err != nil {
			topic.GetDetailStats().UpdatePubClientStats(client.RemoteAddr().String(), client.UserAgent, "tcp", 1, true)
			nsqd.NsqLogger().LogErrorf("topic %v put message failed: %v", topic.GetFullName(), err)
			if clusterErr, ok := err.(*consistence.CommonCoordErr); ok {
				if !clusterErr.IsLocalErr() {
					return nil, protocol.NewClientErr(err, FailedOnNotWritable, "")
				}
			}
			return nil, protocol.NewClientErr(err, "E_PUB_FAILED", err.Error())
		}
		topic.GetDetailStats().UpdatePubClientStats(client.RemoteAddr().String(), client.UserAgent, "tcp", 1, false)
		cost := time.Now().UnixNano() - startPub
		topic.GetDetailStats().UpdateTopicMsgStats(int64(len(realBody)), cost/1000)
		if !traceEnable {
			return okBytes, nil
		}
		return getTracedReponse(messageBodyBuffer, id, traceID, offset, rawSize)
	} else {
		topic.GetDetailStats().UpdatePubClientStats(client.RemoteAddr().String(), client.UserAgent, "tcp", 1, true)
		//forward to master of topic
		nsqd.NsqLogger().LogDebugf("should put to master: %v, from %v",
			topic.GetFullName(), client.RemoteAddr)
		topic.DisableForSlave()
		return nil, protocol.NewClientErr(err, FailedOnNotLeader, "")
	}
}

func (p *protocolV2) internalMPUBAndTrace(client *nsqd.ClientV2, params [][]byte, traceEnable bool) ([]byte, error) {
	startPub := time.Now().UnixNano()
	_, topic, extContent, preErr := p.preparePub(client, params, p.ctx.getOpts().MaxBodySize, true)
	if preErr != nil {
		return nil, preErr
	}

	messages, buffers, preErr := readMPUB(client.Reader, client.LenSlice, topic,
		p.ctx.getOpts().MaxMsgSize, p.ctx.getOpts().MaxBodySize, extContent, traceEnable)

	defer func() {
		for _, b := range buffers {
			topic.BufferPoolPut(b)
		}
	}()
	if preErr != nil {
		return nil, preErr
	}

	topicName := topic.GetTopicName()
	partition := topic.GetTopicPart()
	if p.ctx.checkForMasterWrite(topicName, partition) {
		id, offset, rawSize, err := p.ctx.PutMessages(topic, messages)
		//p.ctx.setHealth(err)
		if err != nil {
			topic.GetDetailStats().UpdatePubClientStats(client.RemoteAddr().String(), client.UserAgent, "tcp", int64(len(messages)), true)
			nsqd.NsqLogger().LogErrorf("topic %v put message failed: %v", topic.GetFullName(), err)

			if clusterErr, ok := err.(*consistence.CommonCoordErr); ok {
				if !clusterErr.IsLocalErr() {
					return nil, protocol.NewClientErr(err, FailedOnNotWritable, "")
				}
			}
			return nil, protocol.NewFatalClientErr(err, "E_MPUB_FAILED", err.Error())
		}
		topic.GetDetailStats().UpdatePubClientStats(client.RemoteAddr().String(), client.UserAgent, "tcp", int64(len(messages)), false)
		cost := time.Now().UnixNano() - startPub
		topic.GetDetailStats().UpdateTopicMsgStats(0, cost/1000/int64(len(messages)))
		if !traceEnable {
			return okBytes, nil
		}
		return getTracedReponse(buffers[0], id, 0, offset, rawSize)
	} else {
		topic.GetDetailStats().UpdatePubClientStats(client.RemoteAddr().String(), client.UserAgent, "tcp", int64(len(messages)), true)
		//forward to master of topic
		nsqd.NsqLogger().LogDebugf("should put to master: %v, from %v",
			topic.GetFullName(), client.RemoteAddr)
		topic.DisableForSlave()
		return nil, protocol.NewClientErr(preErr, FailedOnNotLeader, "")
	}
}

func (p *protocolV2) TOUCH(client *nsqd.ClientV2, params [][]byte) ([]byte, error) {
	state := atomic.LoadInt32(&client.State)
	if state != stateSubscribed && state != stateClosing {
		nsqd.NsqLogger().LogWarningf("[%s] command in wrong state: %v", client, state)
		return nil, protocol.NewFatalClientErr(nil, E_INVALID, "cannot TOUCH in current state")
	}

	if len(params) < 2 {
		return nil, protocol.NewFatalClientErr(nil, E_INVALID, "TOUCH insufficient number of params")
	}

	id, err := getFullMessageID(params[1])
	if err != nil {
		return nil, protocol.NewFatalClientErr(nil, E_INVALID, err.Error())
	}

	client.LockRead()
	msgTimeout := client.MsgTimeout
	client.UnlockRead()

	if client.Channel == nil {
		return nil, protocol.NewFatalClientErr(nil, E_INVALID, "No channel")
	}
	err = client.Channel.TouchMessage(client.ID, nsqd.GetMessageIDFromFullMsgID(*id), msgTimeout)
	if err != nil {
		return nil, protocol.NewClientErr(err, "E_TOUCH_FAILED",
			fmt.Sprintf("TOUCH %v failed %s", *id, err.Error()))
	}

	return nil, nil
}

func readMPUB(r io.Reader, tmp []byte, topic *nsqd.Topic, maxMessageSize int64,
	maxBodySize int64, extContent ext.IExtContent, traceEnable bool) ([]*nsqd.Message, []*bytes.Buffer, error) {
	numMessages, err := readLen(r, tmp)
	if err != nil {
		return nil, nil, protocol.NewFatalClientErr(err, "E_BAD_BODY", "MPUB failed to read message count")
	}

	// 4 == total num, 5 == length + min 1
	maxMessages := (maxBodySize - 4) / 5

	if numMessages <= 0 || int64(numMessages) > maxMessages {
		return nil, nil, protocol.NewFatalClientErr(err, "E_BAD_BODY",
			fmt.Sprintf("MPUB invalid message count %d", numMessages))
	}

	messages := make([]*nsqd.Message, 0, numMessages)
	buffers := make([]*bytes.Buffer, 0, numMessages)
	for i := int32(0); i < numMessages; i++ {
		messageSize, err := readLen(r, tmp)
		if err != nil {
			return nil, buffers, protocol.NewFatalClientErr(err, "E_BAD_MESSAGE",
				fmt.Sprintf("MPUB failed to read message(%d) body size", i))
		}

		if messageSize <= 0 {
			return nil, buffers, protocol.NewFatalClientErr(nil, "E_BAD_MESSAGE",
				fmt.Sprintf("MPUB invalid message(%d) body size %d", i, messageSize))
		}

		if int64(messageSize) > maxMessageSize {
			return nil, buffers, protocol.NewFatalClientErr(nil, "E_BAD_MESSAGE",
				fmt.Sprintf("MPUB message too big %d > %d", messageSize, maxMessageSize))
		}

		b := topic.BufferPoolGet(int(messageSize))
		buffers = append(buffers, b)
		_, err = io.CopyN(b, r, int64(messageSize))
		if err != nil {
			return nil, buffers, protocol.NewFatalClientErr(err, "E_BAD_MESSAGE", "MPUB failed to read message body")
		}
		msgBody := b.Bytes()[:messageSize]

		traceID := uint64(0)
		var realBody []byte
		if traceEnable {
			if messageSize <= nsqd.MsgTraceIDLength {
				return nil, buffers, protocol.NewFatalClientErr(nil, "E_BAD_MESSAGE",
					fmt.Sprintf("MPUB invalid message(%d) body size %d for tracing", i, messageSize))
			}
			traceID = binary.BigEndian.Uint64(msgBody[:nsqd.MsgTraceIDLength])
			realBody = msgBody[nsqd.MsgTraceIDLength:]
		} else {
			realBody = msgBody
		}

		var msg *nsqd.Message
		if !topic.IsExt() {
			msg = nsqd.NewMessage(0, realBody)
		} else {
			msg = nsqd.NewMessageWithExt(0, realBody, extContent.ExtVersion(), extContent.GetBytes())
		}
		msg.TraceID = traceID
		messages = append(messages, msg)
		topic.GetDetailStats().UpdateTopicMsgStats(int64(len(realBody)), 0)
	}

	return messages, buffers, nil
}

// validate and cast the bytes on the wire to a message ID
func getFullMessageID(p []byte) (*nsqd.FullMessageID, error) {
	if len(p) != nsqd.MsgIDLength {
		return nil, errors.New("Invalid Message ID")
	}
	return (*nsqd.FullMessageID)(unsafe.Pointer(&p[0])), nil
}

func readLen(r io.Reader, tmp []byte) (int32, error) {
	_, err := io.ReadFull(r, tmp)
	if err != nil {
		return 0, err
	}
	return int32(binary.BigEndian.Uint32(tmp)), nil
}

func enforceTLSPolicy(client *nsqd.ClientV2, p *protocolV2, command []byte) error {
	if p.ctx.getOpts().TLSRequired != TLSNotRequired && atomic.LoadInt32(&client.TLS) != 1 {
		return protocol.NewFatalClientErr(nil, E_INVALID,
			fmt.Sprintf("cannot %s in current state (TLS required)", command))
	}
	return nil
}<|MERGE_RESOLUTION|>--- conflicted
+++ resolved
@@ -17,11 +17,11 @@
 	"unsafe"
 
 	"github.com/absolute8511/nsq/consistence"
+	"github.com/absolute8511/nsq/internal/ext"
 	"github.com/absolute8511/nsq/internal/levellogger"
 	"github.com/absolute8511/nsq/internal/protocol"
 	"github.com/absolute8511/nsq/internal/version"
 	"github.com/absolute8511/nsq/nsqd"
-	"github.com/absolute8511/nsq/internal/ext"
 )
 
 const (
@@ -676,7 +676,7 @@
 		AuthRequired        bool   `json:"auth_required"`
 		OutputBufferSize    int    `json:"output_buffer_size"`
 		OutputBufferTimeout int64  `json:"output_buffer_timeout"`
-		DesiredTag	    string `json:"desired_tag,omitempty"`
+		DesiredTag          string `json:"desired_tag,omitempty"`
 	}{
 		MaxRdyCount:         p.ctx.getOpts().MaxRdyCount,
 		Version:             version.Binary,
@@ -691,7 +691,7 @@
 		AuthRequired:        p.ctx.isAuthEnabled(),
 		OutputBufferSize:    client.OutputBufferSize,
 		OutputBufferTimeout: int64(client.OutputBufferTimeout / time.Millisecond),
-		DesiredTag:           string(client.GetTag()),
+		DesiredTag:          string(client.GetTag()),
 	})
 	if err != nil {
 		return nil, protocol.NewFatalClientErr(err, "E_IDENTIFY_FAILED", "IDENTIFY failed "+err.Error())
@@ -1251,13 +1251,8 @@
 		return bodyLen, nil, nil, protocol.NewFatalClientErr(nil, E_TOPIC_NOT_EXIST, "")
 	}
 
-<<<<<<< HEAD
 	if origPart == -1 && topic.IsOrdered() {
-		return 0, nil, protocol.NewFatalClientErr(nil, "E_BAD_PARTITION",
-=======
-	if origPart == -1 && topic.GetDynamicInfo().OrderedMulti {
 		return 0, nil, nil, protocol.NewFatalClientErr(nil, "E_BAD_PARTITION",
->>>>>>> a837eb53
 			fmt.Sprintf("topic partition is not valid for multi partition: %v", origPart))
 	}
 
@@ -1329,10 +1324,10 @@
 		return nsqd.ErrExiting
 	}
 	info := &nsqd.PubInfo{
-		Done:     make(chan struct{}),
-		MsgBody:  msgBody,
-		ExtContent:	  extContent,
-		StartPub: time.Now(),
+		Done:       make(chan struct{}),
+		MsgBody:    msgBody,
+		ExtContent: extContent,
+		StartPub:   time.Now(),
 	}
 	if clientTimer == nil {
 		clientTimer = time.NewTimer(time.Second * 5)
