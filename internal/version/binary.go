--- conflicted
+++ resolved
@@ -5,11 +5,7 @@
 	"runtime"
 )
 
-<<<<<<< HEAD
-const Binary = "0.3.7-HA.1.12.5.1"
-=======
 const Binary = "0.3.7-HA.1.12.6"
->>>>>>> 76cd1e8f
 
 var (
 	Commit    = "unset"
