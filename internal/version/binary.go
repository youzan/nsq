--- conflicted
+++ resolved
@@ -5,11 +5,7 @@
 	"runtime"
 )
 
-<<<<<<< HEAD
-const Binary = "0.3.7-HA.1.6.6.1"
-=======
 const Binary = "0.3.7-HA.1.7.0"
->>>>>>> 4e8a973b
 
 func String(app string) string {
 	return fmt.Sprintf("%s v%s (built w/%s)", app, Binary, runtime.Version())
