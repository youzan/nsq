package nsqd

import (
	"bytes"
	"encoding/binary"
	"encoding/json"
	"errors"
	"fmt"
	"io"
	"os"
	"path"
	"strconv"
	"strings"
	"sync"
	"sync/atomic"
	"time"

	"github.com/absolute8511/bolt"
	"github.com/youzan/nsq/internal/levellogger"
)

var (
	syncedOffsetKey              = []byte("synced_offset")
	bucketDelayedMsg             = []byte("delayed_message")
	bucketDelayedMsgIndex        = []byte("delayed_message_index")
	bucketMeta                   = []byte("meta")
	CompactThreshold             = 1024 * 1024 * 16
	compactSingleAvgSize         = 1024 * 32
	errBucketKeyNotFound         = errors.New("bucket key not found")
	txMaxBatch                   = 5000
	largeDBSize            int64 = 1024 * 1024 * 1024 * 4
	errDBSizeTooLarge            = errors.New("db size too large")
	errTooMuchRunningEmpty       = errors.New("too much running empty")
)

const (
	MinDelayedType      = 1
	ChannelDelayed      = 1
	PubDelayed          = 2
	TransactionDelayed  = 3
	MaxDelayedType      = 4
	TxMaxSize           = 65536
	CompactCntThreshold = 40000
	maxEmptyRunning     = 5
)

type RecentKeyList [][]byte

func writeDelayedMessageToBackendWithCheck(buf *bytes.Buffer, msg *Message,
	checkSize int64, bq *diskQueueWriter,
	isExt bool) (BackendOffset, int32, diskQueueEndInfo, error) {
	buf.Reset()
	wsize, err := msg.WriteDelayedTo(buf, isExt)
	if err != nil {
		return 0, 0, diskQueueEndInfo{}, err
	}
	if checkSize > 0 && checkSize != wsize+4 {
		return 0, 0, diskQueueEndInfo{}, fmt.Errorf("write message size mismatch: %v vs %v", checkSize, wsize+4)
	}
	return bq.PutV2(buf.Bytes())
}

func IsValidDelayedMessage(m *Message) bool {
	if m.DelayedType == ChannelDelayed {
		return m.DelayedOrigID > 0 && len(m.DelayedChannel) > 0 && m.DelayedTs > 0
	} else if m.DelayedType == PubDelayed {
		return m.DelayedTs > 0
	} else if m.DelayedType == TransactionDelayed {
		return true
	}
	return false
}

func getDelayedMsgDBIndexValue(ts int64, id MessageID) []byte {
	d := make([]byte, 1+8+8)
	pos := 0
	d[0] = byte(1)
	pos++
	binary.BigEndian.PutUint64(d[pos:pos+8], uint64(ts))
	pos += 8
	binary.BigEndian.PutUint64(d[pos:pos+8], uint64(id))
	return d
}

func getDelayedMsgDBKey(dt int, ch string, ts int64, id MessageID) []byte {
	msgKey := make([]byte, len(ch)+2+1+2+8+8)
	binary.BigEndian.PutUint16(msgKey[:2], uint16(dt))
	pos := 2
	msgKey[pos] = '-'
	pos++
	binary.BigEndian.PutUint16(msgKey[pos:pos+2], uint16(len(ch)))
	pos += 2
	copy(msgKey[pos:pos+len(ch)], []byte(ch))
	pos += len(ch)
	binary.BigEndian.PutUint64(msgKey[pos:pos+8], uint64(ts))
	pos += 8
	binary.BigEndian.PutUint64(msgKey[pos:pos+8], uint64(id))
	return msgKey
}

func decodeDelayedMsgDBKey(b []byte) (uint16, int64, MessageID, string, error) {
	if len(b) < 2+1+2+8+8 {
		return 0, 0, 0, "", errors.New("invalid buffer length")
	}
	dt := binary.BigEndian.Uint16(b[:2])
	pos := 2
	pos++
	chLen := int(binary.BigEndian.Uint16(b[pos : pos+2]))
	pos += 2
	if len(b) < pos+chLen {
		return 0, 0, 0, "", errors.New("invalid buffer length")
	}
	ch := b[pos : pos+chLen]
	pos += chLen
	ts := int64(binary.BigEndian.Uint64(b[pos : pos+8]))
	pos += 8
	id := int64(binary.BigEndian.Uint64(b[pos : pos+8]))
	return dt, ts, MessageID(id), string(ch), nil
}

func getDelayedMsgDBIndexKey(dt int, ch string, id MessageID) []byte {
	msgKey := make([]byte, len(ch)+2+1+2+8)
	binary.BigEndian.PutUint16(msgKey[:2], uint16(dt))
	pos := 2
	msgKey[pos] = '-'
	pos++
	binary.BigEndian.PutUint16(msgKey[pos:pos+2], uint16(len(ch)))
	pos += 2
	copy(msgKey[pos:pos+len(ch)], []byte(ch))
	pos += len(ch)
	binary.BigEndian.PutUint64(msgKey[pos:pos+8], uint64(id))
	return msgKey
}

func decodeDelayedMsgDBIndexKey(b []byte) (uint16, MessageID, string, error) {
	if len(b) < 2+1+2+8 {
		return 0, 0, "", errors.New("invalid buffer length")
	}
	dt := binary.BigEndian.Uint16(b[:2])
	pos := 2
	pos++
	chLen := int(binary.BigEndian.Uint16(b[pos : pos+2]))
	pos += 2
	if len(b) < pos+chLen {
		return 0, 0, "", errors.New("invalid buffer length")
	}
	ch := b[pos : pos+chLen]
	pos += chLen
	id := int64(binary.BigEndian.Uint64(b[pos : pos+8]))
	return dt, MessageID(id), string(ch), nil
}

func getDelayedMsgDBPrefixKey(dt int, ch string) []byte {
	msgKey := make([]byte, len(ch)+2+1+2)
	binary.BigEndian.PutUint16(msgKey[:2], uint16(dt))
	pos := 2
	msgKey[pos] = '-'
	pos++
	binary.BigEndian.PutUint16(msgKey[pos:pos+2], uint16(len(ch)))
	pos += 2
	copy(msgKey[pos:pos+len(ch)], []byte(ch))
	return msgKey
}

func deleteMsgIndex(msgData []byte, tx *bolt.Tx, isExt bool) error {
	m, err := DecodeDelayedMessage(msgData, isExt)
	if err != nil {
		nsqLog.LogErrorf("failed to decode delayed message: %v, %v", msgData, err)
		return err
	}
	msgIndexKey := getDelayedMsgDBIndexKey(int(m.DelayedType), m.DelayedChannel, m.DelayedOrigID)
	b := tx.Bucket(bucketDelayedMsgIndex)
	err = b.Delete(msgIndexKey)
	if err != nil {
		nsqLog.Infof("failed to delete delayed index : %v", msgIndexKey)
		return err
	}
	return nil
}

func deleteBucketKey(dt int, ch string, ts int64, id MessageID, tx *bolt.Tx, isExt bool) error {
	b := tx.Bucket(bucketDelayedMsg)
	msgKey := getDelayedMsgDBKey(dt, ch, ts, id)
	oldV := b.Get(msgKey)
	err := b.Delete(msgKey)
	if err != nil {
		nsqLog.Infof("failed to delete delayed message: %v", msgKey)
		return err
	}
	if oldV != nil {
		err = deleteMsgIndex(oldV, tx, isExt)
		if err != nil {
			return err
		}

		b = tx.Bucket(bucketMeta)
		cntKey := append([]byte("counter_"), getDelayedMsgDBPrefixKey(dt, ch)...)
		cnt := uint64(0)
		cntBytes := b.Get(cntKey)
		if cntBytes != nil && len(cntBytes) == 8 {
			cnt = binary.BigEndian.Uint64(cntBytes)
		}
		if cnt > 0 {
			cnt--
			cntBytes = make([]byte, 8)
			binary.BigEndian.PutUint64(cntBytes[:8], cnt)
			err = b.Put(cntKey, cntBytes)
			if err != nil {
				nsqLog.Infof("failed to update the meta count: %v, %v", cntKey, err)
				return err
			}
		}
	} else {
		nsqLog.Infof("failed to get the deleting delayed message: %v", msgKey)
		return errBucketKeyNotFound
	}
	return nil
}

type DelayQueue struct {
	tname     string
	fullName  string
	partition int
	backend   *diskQueueWriter
	dataPath  string
	exitFlag  int32

	msgIDCursor  MsgIDGenerator
	defaultIDSeq uint64

	needFlush   int32
	putBuffer   bytes.Buffer
	kvStore     *bolt.DB
	EnableTrace int32
	SyncEvery   int64
	lastSyncCnt int64
	needFixData int32
	isExt       int32
	dbLock      sync.Mutex
	// prevent write while compact db
	compactMutex           sync.Mutex
	oldestChannelDelayedTs map[string]int64
	oldestMutex            sync.Mutex
	changedTs              int64
	updateConsumeCnt       int64
}

func NewDelayQueueForRead(topicName string, part int, dataPath string, opt *Options,
	idGen MsgIDGenerator, isExt bool) (*DelayQueue, error) {
	ro := &bolt.Options{
		Timeout:      time.Second,
		ReadOnly:     true,
		FreelistType: bolt.FreelistMapType,
	}
	return newDelayQueue(topicName, part, dataPath, opt, idGen, isExt, ro)
}

func NewDelayQueue(topicName string, part int, dataPath string, opt *Options,
	idGen MsgIDGenerator, isExt bool) (*DelayQueue, error) {

	return newDelayQueue(topicName, part, dataPath, opt, idGen, isExt, nil)
}
func newDelayQueue(topicName string, part int, dataPath string, opt *Options,
	idGen MsgIDGenerator, isExt bool, ro *bolt.Options) (*DelayQueue, error) {
	dataPath = path.Join(dataPath, "delayed_queue")
	readOnly := false
	if ro != nil && ro.ReadOnly {
		readOnly = true
	}
	if !readOnly {
		os.MkdirAll(dataPath, 0755)
	}
	q := &DelayQueue{
		tname:                  topicName,
		partition:              part,
		putBuffer:              bytes.Buffer{},
		dataPath:               dataPath,
		msgIDCursor:            idGen,
		oldestChannelDelayedTs: make(map[string]int64),
	}
	if isExt {
		q.isExt = 1
	}
	q.fullName = GetTopicFullName(q.tname, q.partition)
	backendName := getDelayQueueBackendName(q.tname, q.partition)
	// max delay message size need add the delay ts and channel name
<<<<<<< HEAD
	queue, err := newDiskQueueWriterWithMetaStorage(backendName,
		q.dataPath,
		opt.MaxBytesPerFile,
		int32(minValidMsgLength),
		int32(opt.MaxMsgSize)+minValidMsgLength+8+255, 0, nil)
=======
	queue, err := newDiskQueueWriter(backendName,
		q.dataPath,
		opt.MaxBytesPerFile,
		int32(minValidMsgLength),
		int32(opt.MaxMsgSize)+minValidMsgLength+8+255, 0, readOnly)
>>>>>>> 52cf9b10

	if err != nil {
		nsqLog.LogErrorf("topic(%v) failed to init delayed disk queue: %v , %v ", q.fullName, err, backendName)
		return nil, err
	}
	q.backend = queue.(*diskQueueWriter)
	if ro == nil {
		ro = &bolt.Options{
			Timeout:      time.Second,
			ReadOnly:     false,
			FreelistType: bolt.FreelistMapType,
		}
	}
	q.kvStore, err = bolt.Open(path.Join(q.dataPath, getDelayQueueDBName(q.tname, q.partition)), 0644, ro)
	if err != nil {
		nsqLog.LogErrorf("topic(%v) failed to init delayed db: %v , %v ", q.fullName, err, backendName)
		return nil, err
	}
	q.kvStore.NoSync = true
	if readOnly {
		return q, nil
	}
	err = q.kvStore.Update(func(tx *bolt.Tx) error {
		_, err := tx.CreateBucketIfNotExists(bucketDelayedMsg)
		if err != nil {
			return err
		}
		_, err = tx.CreateBucketIfNotExists(bucketDelayedMsgIndex)
		if err != nil {
			return err
		}
		_, err = tx.CreateBucketIfNotExists(bucketMeta)
		return err
	})
	if err != nil {
		nsqLog.LogErrorf("topic(%v) failed to init delayed db: %v , %v ", q.fullName, err, backendName)
		if ro == nil || !ro.ReadOnly {
			return nil, err
		}
	}

	return q, nil
}

func (q *DelayQueue) CheckConsistence() error {
	// Perform consistency check.
	return q.getStore().View(func(tx *bolt.Tx) error {
		var count int
		ch := tx.Check()
		done := false
		for !done {
			select {
			case err, ok := <-ch:
				if !ok {
					done = true
					break
				}
				nsqLog.LogErrorf("topic(%v) failed to check delayed db: %v ", q.fullName, err)
				if err != nil && strings.Contains(err.Error(), "unreachable unfreed") {
					continue
				}
				count++
			}
		}

		if count > 0 {
			nsqLog.LogErrorf("topic(%v) failed to check delayed db, %d errors found ", q.fullName, count)
			return errors.New("boltdb file corrupt")
		}
		return nil
	})
}

func (q *DelayQueue) Stats() string {
	s := q.getStore().Stats()
	d, _ := json.MarshalIndent(s, "", " ")
	return string(d)
}

func (q *DelayQueue) reOpenStore() error {
	var err error
	ro := &bolt.Options{
		Timeout:      time.Second,
		ReadOnly:     false,
		FreelistType: bolt.FreelistMapType,
	}
	q.kvStore, err = bolt.Open(path.Join(q.dataPath, getDelayQueueDBName(q.tname, q.partition)), 0644, ro)
	if err != nil {
		nsqLog.LogErrorf("topic(%v) failed to open delayed db: %v ", q.fullName, err)
		return err
	}

	q.oldestMutex.Lock()
	q.oldestChannelDelayedTs = make(map[string]int64)
	q.oldestMutex.Unlock()

	q.kvStore.NoSync = true
	err = q.kvStore.Update(func(tx *bolt.Tx) error {
		_, err := tx.CreateBucketIfNotExists(bucketDelayedMsg)
		if err != nil {
			return err
		}
		_, err = tx.CreateBucketIfNotExists(bucketDelayedMsgIndex)
		if err != nil {
			return err
		}

		_, err = tx.CreateBucketIfNotExists(bucketMeta)
		return err
	})
	if err != nil {
		nsqLog.LogErrorf("topic(%v) failed to init delayed db: %v", q.fullName, err)
		return err
	}

	return nil
}

func (q *DelayQueue) getStore() *bolt.DB {
	q.dbLock.Lock()
	d := q.kvStore
	q.dbLock.Unlock()
	return d
}

func (q *DelayQueue) GetFullName() string {
	return q.fullName
}

func (q *DelayQueue) GetTopicName() string {
	return q.tname
}

func (q *DelayQueue) GetTopicPart() int {
	return q.partition
}

func (q *DelayQueue) SetTrace(enable bool) {
	if enable {
		atomic.StoreInt32(&q.EnableTrace, 1)
	} else {
		atomic.StoreInt32(&q.EnableTrace, 0)
	}
}

func (q *DelayQueue) setExt() {
	atomic.StoreInt32(&q.isExt, 1)
}

func (q *DelayQueue) IsExt() bool {
	return atomic.LoadInt32(&q.isExt) == 1
}

func (q *DelayQueue) nextMsgID() MessageID {
	id := uint64(0)
	if q.msgIDCursor != nil {
		id = q.msgIDCursor.NextID()
	} else {
		id = atomic.AddUint64(&q.defaultIDSeq, 1)
	}
	return MessageID(id)
}

func (q *DelayQueue) RollbackNoLock(vend BackendOffset, diffCnt uint64) error {
	old := q.backend.GetQueueWriteEnd()
	nsqLog.Logf("reset the backend from %v to : %v, %v", old, vend, diffCnt)
	_, err := q.backend.RollbackWriteV2(vend, diffCnt)
	atomic.StoreInt32(&q.needFlush, 1)
	return err
}

func (q *DelayQueue) ResetBackendEndNoLock(vend BackendOffset, totalCnt int64) error {
	old := q.backend.GetQueueWriteEnd()
	if old.Offset() == vend && old.TotalMsgCnt() == totalCnt {
		return nil
	}
	nsqLog.Logf("topic %v reset the backend from %v to : %v, %v", q.GetFullName(), old, vend, totalCnt)
	_, err := q.backend.ResetWriteEndV2(vend, totalCnt)
	if err != nil {
		nsqLog.LogErrorf("topic %v reset backend to %v error: %v", q.fullName, vend, err)
	}
	atomic.StoreInt32(&q.needFlush, 1)
	return err
}

func (q *DelayQueue) TryFixQueueEnd(vend BackendOffset, totalCnt int64) error {
	old := q.backend.GetQueueWriteEnd()
	if old.Offset() == vend && old.TotalMsgCnt() == totalCnt {
		return nil
	}
	nsqLog.Logf("topic %v try fix the backend end from %v to : %v, %v", q.GetFullName(), old, vend, totalCnt)
	_, err := q.backend.TryFixWriteEnd(vend, totalCnt)
	if err != nil {
		nsqLog.LogErrorf("fix backend to %v error: %v", vend, err)
	}
	atomic.StoreInt32(&q.needFlush, 1)
	return err
}

func (q *DelayQueue) ResetBackendWithQueueStartNoLock(queueStartOffset int64, queueStartCnt int64) error {
	if queueStartOffset < 0 || queueStartCnt < 0 {
		return errors.New("queue start should not less than 0")
	}
	queueStart := q.backend.GetQueueWriteEnd().(*diskQueueEndInfo)
	queueStart.virtualEnd = BackendOffset(queueStartOffset)
	queueStart.totalMsgCnt = queueStartCnt
	nsqLog.Warningf("reset the topic %v backend with queue start: %v", q.GetFullName(), queueStart)
	err := q.backend.ResetWriteWithQueueStart(queueStart)
	if err != nil {
		return err
	}
	atomic.StoreInt32(&q.needFlush, 1)
	return nil
}

func (q *DelayQueue) GetDiskQueueSnapshot() *DiskQueueSnapshot {
	e := q.backend.GetQueueReadEnd()
	start := q.backend.GetQueueReadStart()
	d := NewDiskQueueSnapshot(getDelayQueueBackendName(q.tname, q.partition), q.dataPath, e)
	d.SetQueueStart(start)
	return d
}

func (q *DelayQueue) IsDataNeedFix() bool {
	return atomic.LoadInt32(&q.needFixData) == 1
}

func (q *DelayQueue) SetDataFixState(needFix bool) {
	if needFix {
		atomic.StoreInt32(&q.needFixData, 1)
	} else {
		atomic.StoreInt32(&q.needFixData, 0)
	}
}

func (q *DelayQueue) TotalMessageCnt() uint64 {
	return uint64(q.backend.GetQueueWriteEnd().TotalMsgCnt())
}

func (q *DelayQueue) TotalDataSize() int64 {
	e := q.backend.GetQueueWriteEnd()
	if e == nil {
		return 0
	}
	return int64(e.Offset())
}

func (q *DelayQueue) GetDBSize() (int64, error) {
	totalSize := int64(0)
	err := q.getStore().View(func(tx *bolt.Tx) error {
		totalSize = tx.Size()
		return nil
	})
	return totalSize, err
}

func (q *DelayQueue) BackupKVStoreTo(w io.Writer) (int64, error) {
	totalSize := int64(0)
	err := q.getStore().View(func(tx *bolt.Tx) error {
		buf := make([]byte, 8)
		binary.BigEndian.PutUint64(buf, uint64(tx.Size()))
		_, err := w.Write(buf)
		if err != nil {
			return err
		}
		totalSize = tx.Size() + 8
		_, err = tx.WriteTo(w)
		return err
	})
	return totalSize, err
}

func (q *DelayQueue) ReopenWithEmpty() error {
	q.compactMutex.Lock()
	defer q.compactMutex.Unlock()
	kvPath := path.Join(q.dataPath, getDelayQueueDBName(q.tname, q.partition))
	nsqLog.Logf("topic(%v) reopen empty delayed db: %v", q.fullName, kvPath)
	q.dbLock.Lock()
	defer q.dbLock.Unlock()
	q.kvStore.Close()
	os.Remove(kvPath)
	err := q.reOpenStore()
	if err != nil {
		nsqLog.LogErrorf("topic(%v) failed to reopen empty delayed db: %v , %v ", q.fullName, err, kvPath)
		return err
	}
	atomic.StoreInt64(&q.changedTs, time.Now().UnixNano())
	return nil
}

func (q *DelayQueue) RestoreKVStoreFrom(body io.Reader) error {
	buf := make([]byte, 8)
	n, err := body.Read(buf)
	if err != nil {
		return err
	}
	if n != len(buf) {
		return errors.New("unexpected length for body length")
	}
	bodyLen := int64(binary.BigEndian.Uint64(buf))
	tmpPath := path.Join(q.dataPath, getDelayQueueDBName(q.tname, q.partition)+"-tmp.restore")
	err = os.Remove(tmpPath)
	if err != nil {
		if !os.IsNotExist(err) {
			return err
		}
	}
	f, err := os.Create(tmpPath)
	if err != nil {
		return err
	}
	_, err = io.CopyN(f, body, bodyLen)
	if err != nil {
		f.Close()
		return err
	}
	err = f.Sync()
	if err != nil {
		f.Close()
		return err
	}
	err = f.Close()
	if err != nil {
		return err
	}

	q.compactMutex.Lock()
	defer q.compactMutex.Unlock()
	kvPath := path.Join(q.dataPath, getDelayQueueDBName(q.tname, q.partition))
	q.dbLock.Lock()
	defer q.dbLock.Unlock()
	q.kvStore.Close()
	err = os.Rename(tmpPath, kvPath)
	if err != nil {
		return err
	}
	err = q.reOpenStore()
	if err != nil {
		nsqLog.LogErrorf("topic(%v) failed to restore delayed db: %v , %v ", q.fullName, err, kvPath)
		return err
	}
	atomic.StoreInt64(&q.changedTs, time.Now().UnixNano())
	return nil
}

func (q *DelayQueue) PutDelayMessage(m *Message) (MessageID, BackendOffset, int32, BackendQueueEnd, error) {
	if atomic.LoadInt32(&q.exitFlag) == 1 {
		return 0, 0, 0, nil, errors.New("exiting")
	}
	if m.ID > 0 {
		nsqLog.Logf("should not pass id in message ")
		return 0, 0, 0, nil, ErrInvalidMessageID
	}
	if !IsValidDelayedMessage(m) {
		return 0, 0, 0, nil, errors.New("invalid delayed message")
	}

	id, offset, writeBytes, dend, err := q.put(m, nil, true, 0)
	return id, offset, writeBytes, &dend, err
}

func (q *DelayQueue) PutRawDataOnReplica(rawData []byte, offset BackendOffset, checkSize int64, msgNum int32) (BackendQueueEnd, error) {
	if atomic.LoadInt32(&q.exitFlag) == 1 {
		return nil, ErrExiting
	}
	wend := q.backend.GetQueueWriteEnd()
	if wend.Offset() != offset {
		nsqLog.LogErrorf("topic %v: write offset mismatch: %v, %v", q.GetFullName(), offset, wend)
		return nil, ErrWriteOffsetMismatch
	}
	if msgNum != 1 {
		return nil, errors.New("delayed raw message number must be 1.")
	}
	var m Message
	_, _, _, dend, err := q.put(&m, rawData, false, checkSize)
	if err != nil {
		q.ResetBackendEndNoLock(wend.Offset(), wend.TotalMsgCnt())
		return nil, err
	}
	return &dend, nil
}

func (q *DelayQueue) PutMessageOnReplica(m *Message, offset BackendOffset, checkSize int64) (BackendQueueEnd, error) {
	if atomic.LoadInt32(&q.exitFlag) == 1 {
		return nil, ErrExiting
	}
	wend := q.backend.GetQueueWriteEnd()
	if wend.Offset() != offset {
		nsqLog.LogErrorf("topic %v: write offset mismatch: %v, %v", q.GetFullName(), offset, wend)
		return nil, ErrWriteOffsetMismatch
	}
	if !IsValidDelayedMessage(m) {
		return nil, errors.New("invalid delayed message")
	}
	_, _, _, dend, err := q.put(m, nil, false, checkSize)
	if err != nil {
		q.ResetBackendEndNoLock(wend.Offset(), wend.TotalMsgCnt())
		return nil, err
	}
	return &dend, nil
}

func (q *DelayQueue) put(m *Message, rawData []byte, trace bool, checkSize int64) (MessageID, BackendOffset, int32, diskQueueEndInfo, error) {
	var err error
	var dend diskQueueEndInfo
	// it may happened while the topic is upgraded to extend topic, so the message from leader will be raw.
	if rawData != nil {
		if len(rawData) < 4 {
			return 0, 0, 0, dend, fmt.Errorf("invalid raw message data: %v", rawData)
		}
		m, err = DecodeDelayedMessage(rawData[4:], q.IsExt())
		if err != nil {
			return 0, 0, 0, dend, err
		}
	}
	if m.ID <= 0 {
		m.ID = q.nextMsgID()
	}

	var offset BackendOffset
	var writeBytes int32
	if rawData != nil {
		q.putBuffer.Reset()
		_, err := m.WriteDelayedTo(&q.putBuffer, q.IsExt())
		if err != nil {
			return 0, 0, 0, dend, err
		}
		offset, writeBytes, dend, err = q.backend.PutRawV2(rawData, 1)
		if checkSize > 0 && checkSize != int64(writeBytes) {
			return 0, 0, 0, dend, err
		}
	} else {
		offset, writeBytes, dend, err = writeDelayedMessageToBackendWithCheck(&q.putBuffer,
			m, checkSize, q.backend, q.IsExt())
	}
	atomic.StoreInt32(&q.needFlush, 1)
	if err != nil {
		nsqLog.LogErrorf(
			"TOPIC(%s) : failed to write delayed message to backend - %s",
			q.GetFullName(), err)
		return m.ID, offset, writeBytes, dend, err
	}
	msgKey := getDelayedMsgDBKey(int(m.DelayedType), m.DelayedChannel, m.DelayedTs, m.ID)

	wstart := time.Now()
	q.compactMutex.Lock()
	err = q.getStore().Update(func(tx *bolt.Tx) error {
		b := tx.Bucket(bucketDelayedMsg)
		oldV := b.Get(msgKey)
		exists := oldV != nil
		if exists && bytes.Equal(oldV, q.putBuffer.Bytes()) {
		} else {
			err := b.Put(msgKey, q.putBuffer.Bytes())
			if err != nil {
				return err
			}
			if oldV != nil {
				err = deleteMsgIndex(oldV, tx, q.IsExt())
				if err != nil {
					nsqLog.Infof("failed to delete old delayed index : %v, %v", oldV, err)
					return err
				}
			}
			b = tx.Bucket(bucketDelayedMsgIndex)
			newIndexKey := getDelayedMsgDBIndexKey(int(m.DelayedType), m.DelayedChannel, m.DelayedOrigID)
			d := getDelayedMsgDBIndexValue(m.DelayedTs, m.DelayedOrigID)
			err = b.Put(newIndexKey, d)
			if err != nil {
				return err
			}
		}
		b = tx.Bucket(bucketMeta)
		if !exists {
			cntKey := append([]byte("counter_"), getDelayedMsgDBPrefixKey(int(m.DelayedType), m.DelayedChannel)...)
			cnt := uint64(0)
			cntBytes := b.Get(cntKey)
			if cntBytes != nil && len(cntBytes) == 8 {
				cnt = binary.BigEndian.Uint64(cntBytes)
			}
			cnt++
			cntBytes = make([]byte, 8)

			binary.BigEndian.PutUint64(cntBytes[:8], cnt)
			err = b.Put(cntKey, cntBytes)
			if err != nil {
				return err
			}
		}
		return b.Put(syncedOffsetKey, []byte(strconv.Itoa(int(dend.Offset()))))
	})
	atomic.StoreInt64(&q.changedTs, time.Now().UnixNano())
	q.compactMutex.Unlock()
	if err != nil {
		nsqLog.LogErrorf(
			"TOPIC(%s) : failed to write delayed message %v to kv store- %s",
			q.GetFullName(), m, err)
		return m.ID, offset, writeBytes, dend, err
	}
	if m.DelayedType == ChannelDelayed {
		q.oldestMutex.Lock()
		oldest, ok := q.oldestChannelDelayedTs[m.DelayedChannel]
		if !ok || oldest == 0 || m.DelayedTs < oldest {
			q.oldestChannelDelayedTs[m.DelayedChannel] = m.DelayedTs
		}
		q.oldestMutex.Unlock()
	}
	if nsqLog.Level() >= levellogger.LOG_DEBUG {
		cost := time.Since(wstart)
		if cost > time.Millisecond*2 {
			nsqLog.Logf("write local delayed queue db cost :%v", cost)
		}
	}
	if trace {
		if m.TraceID != 0 || atomic.LoadInt32(&q.EnableTrace) == 1 || nsqLog.Level() >= levellogger.LOG_DETAIL {
			nsqMsgTracer.TracePub(q.GetTopicName(), q.GetTopicPart(), "DELAY_QUEUE_PUB", m.TraceID, m, offset, dend.TotalMsgCnt())
		}
	}
	syncEvery := atomic.LoadInt64(&q.SyncEvery)
	if syncEvery == 1 ||
		dend.TotalMsgCnt()-atomic.LoadInt64(&q.lastSyncCnt) >= syncEvery {
		q.flush(false)
	}

	return m.ID, offset, writeBytes, dend, nil
}

func (q *DelayQueue) Delete() error {
	return q.exit(true)
}

func (q *DelayQueue) Close() error {
	return q.exit(false)
}

func (q *DelayQueue) exit(deleted bool) error {
	if !atomic.CompareAndSwapInt32(&q.exitFlag, 0, 1) {
		return errors.New("exiting")
	}

	if deleted {
		q.getStore().Close()
		os.RemoveAll(path.Join(q.dataPath, getDelayQueueDBName(q.tname, q.partition)))
		return q.backend.Delete()
	}

	// write anything leftover to disk
	q.flush(true)
	q.getStore().Close()
	return q.backend.Close()
}

func (q *DelayQueue) ForceFlush() {
	q.flush(false)
}

func (q *DelayQueue) flush(fsync bool) error {
	ok := atomic.CompareAndSwapInt32(&q.needFlush, 1, 0)
	if !ok {
		return nil
	}
	s := time.Now()
	atomic.StoreInt64(&q.lastSyncCnt, q.backend.GetQueueWriteEnd().TotalMsgCnt())
	err := q.backend.Flush(fsync)
	if err != nil {
		nsqLog.LogErrorf("failed flush: %v", err)
		return err
	}
	q.getStore().Sync()

	cost := time.Now().Sub(s)
	if cost > slowCost {
		nsqLog.Logf("topic(%s): flush cost: %v", q.GetFullName(), cost)
	}

	if nsqLog.Level() >= levellogger.LOG_DEBUG {
		if cost > time.Millisecond*5 {
			nsqLog.Logf("flush local delayed queue db cost :%v", cost)
		}
	}

	return err
}

func (q *DelayQueue) GetChangedTs() int64 {
	return atomic.LoadInt64(&q.changedTs)
}

func (q *DelayQueue) emptyDelayedUntil(dt int, peekTs int64, id MessageID, ch string, emptyAll bool) (int64, error) {
	cleanedTs := int64(0)
	totalCnt, err := q.GetCurrentDelayedCnt(dt, ch)
	if err != nil {
		nsqLog.Infof("get delayed counter error while empty %v, %v", ch, err.Error())
		return cleanedTs, err
	}
	db := q.getStore()
	prefix := getDelayedMsgDBPrefixKey(dt, ch)
	if totalCnt < uint64(txMaxBatch) {
		if ds, _ := q.GetDBSize(); ds > largeDBSize {
			nsqLog.Infof("topic %v empty return early since exceed max size %v, %v, %v", q.GetFullName(), string(prefix), ds, totalCnt)
			// we just ignore large db error
			return cleanedTs, nil
		}
	}
	q.compactMutex.Lock()
	defer q.compactMutex.Unlock()
	// 1. to avoid too much in batch, we should empty at most 10000 at each tx
	// 2. some large db size with less data may need long time to scan the batch size, so
	// we need check the scan time also (however, we can not handle the slow if the first seek is slow)
	scanStart := time.Now()
	batched := 0
	exceedMaxBatch := false

	err = db.Update(func(tx *bolt.Tx) error {
		dbSize := tx.Size()
		b := tx.Bucket(bucketDelayedMsg)
		c := b.Cursor()
		for k, _ := c.Seek(prefix); k != nil && bytes.HasPrefix(k, prefix); k, _ = c.Next() {
			if batched > txMaxBatch {
				exceedMaxBatch = true
				nsqLog.Infof("topic %v empty return early since exceed max batch : %v, %v", q.GetFullName(), string(prefix), batched)
				break
			}
			if dbSize > largeDBSize/4 && time.Since(scanStart) >= time.Second {
				exceedMaxBatch = true
				nsqLog.Infof("topic %v empty return early since exceed max time: %v, %v, %v", q.GetFullName(), string(prefix), batched, dbSize)
				break
			}
			delayedType, delayedTs, delayedID, delayedCh, err := decodeDelayedMsgDBKey(k)
			if err != nil {
				nsqLog.Infof("decode key failed : %v, %v", k, err)
				continue
			}
			if delayedType != uint16(dt) {
				continue
			}
			if !emptyAll {
				if delayedTs > peekTs {
					break
				}
				if delayedTs == peekTs && delayedID >= id {
					break
				}
				if delayedCh != ch {
					continue
				}
			} else {
				if ch != "" && delayedCh != ch {
					continue
				}
			}
			err = deleteBucketKey(dt, delayedCh, delayedTs, delayedID, tx, q.IsExt())
			if err != nil {
				if err != errBucketKeyNotFound {
					nsqLog.Warningf("failed to delete : %v, %v", k, err)
					return err
				}
			}
			cleanedTs = delayedTs
			batched++
		}
		if batched == 0 && !exceedMaxBatch && emptyAll && ch != "" {
			bm := tx.Bucket(bucketMeta)
			cntKey := append([]byte("counter_"), getDelayedMsgDBPrefixKey(dt, ch)...)
			cnt := uint64(0)
			cntBytes := bm.Get(cntKey)
			if cntBytes != nil && len(cntBytes) == 8 {
				cnt = binary.BigEndian.Uint64(cntBytes)
			}
			if cnt > 0 {
				nsqLog.Warningf("topic %v empty delayed counter need fix: %v, %v", q.GetFullName(), string(prefix), cnt)
				cnt = 0
				cntBytes = make([]byte, 8)
				binary.BigEndian.PutUint64(cntBytes[:8], cnt)
				err = bm.Put(cntKey, cntBytes)
				if err != nil {
					nsqLog.Infof("failed to update the meta count: %v, %v", cntKey, err)
					return err
				}
			}
		}
		return nil
	})
	if err != nil {
		if err == errDBSizeTooLarge {
			return cleanedTs, nil
		}
		return cleanedTs, err
	}
	if batched == 0 {
		return cleanedTs, nil
	}
	if emptyAll || exceedMaxBatch {
		nsqLog.Infof("topic %v empty delayed: %v, %v, %v", q.GetFullName(), string(prefix), batched, peekTs)
	}
	atomic.StoreInt64(&q.changedTs, time.Now().UnixNano())
	if dt == ChannelDelayed && ch != "" {
		q.oldestMutex.Lock()
		q.oldestChannelDelayedTs[ch] = cleanedTs

		if emptyAll && !exceedMaxBatch {
			// no message anymore, oldest as some future
			q.oldestChannelDelayedTs[ch] = time.Now().Add(time.Minute * 10).UnixNano()
		}
		if nsqLog.Level() >= levellogger.LOG_DETAIL {
			nsqLog.LogDebugf("channel %v update oldest to %v at time %v",
				ch, cleanedTs, time.Now().UnixNano())
		}
		q.oldestMutex.Unlock()
	}
	return cleanedTs, nil
}

func (q *DelayQueue) emptyAllDelayedType(dt int, ch string) (int64, error) {
	return q.emptyDelayedUntil(dt, 0, 0, ch, true)
}

func (q *DelayQueue) EmptyDelayedType(dt int) error {
	_, err := q.emptyAllDelayedType(dt, "")
	return err
}

func (q *DelayQueue) EmptyDelayedChannel(ch string) error {
	if ch == "" {
		// to avoid empty all channels by accident
		// we do not allow empty channel with empty channel name
		return errors.New("empty delayed channel name should be given")
	}
	_, err := q.emptyAllDelayedType(ChannelDelayed, ch)
	return err
}

func (q *DelayQueue) PeekRecentTimeoutWithFilter(results []Message, peekTs int64, filterType int,
	filterChannel string) (int, error) {

	oldest := int64(0)
	if filterType == ChannelDelayed && filterChannel != "" {
		q.oldestMutex.Lock()
		ok := false
		oldest, ok = q.oldestChannelDelayedTs[filterChannel]
		q.oldestMutex.Unlock()
		if ok && oldest > peekTs {
			if nsqLog.Level() > levellogger.LOG_DETAIL {
				nsqLog.LogDebugf("channel %v peek until %v ignored since oldest is %v",
					filterChannel, peekTs, oldest)
			}
			return 0, nil
		}
	}

	oldChangeTs := q.GetChangedTs()
	db := q.getStore()
	idx := 0
	var prefix []byte
	if filterType > 0 {
		prefix = getDelayedMsgDBPrefixKey(filterType, filterChannel)
		if nsqLog.Level() > levellogger.LOG_DETAIL {
			nsqLog.LogDebugf("peek prefix %v: channel %v", prefix, filterChannel)
		}
	}
	oldest = int64(0)
	err := db.View(func(tx *bolt.Tx) error {
		b := tx.Bucket(bucketDelayedMsg)
		c := b.Cursor()
		for k, v := c.Seek(prefix); k != nil && bytes.HasPrefix(k, prefix); k, v = c.Next() {
			_, delayedTs, _, delayedCh, err := decodeDelayedMsgDBKey(k)
			if err != nil {
				nsqLog.Infof("decode key failed : %v, %v", k, err)
				continue
			}
			if oldest == 0 && filterType == ChannelDelayed && filterChannel != "" {
				oldest = delayedTs
			}
			if nsqLog.Level() > levellogger.LOG_DETAIL {
				nsqLog.LogDebugf("peek delayed message %v: %v at %v", k, delayedTs, time.Now().UnixNano())
			}

			if delayedTs > peekTs || idx >= len(results) {
				break
			}

			if filterChannel != "" && delayedCh != filterChannel {
				continue
			}

			if v == nil {
				// k is not nil, v is nil, sub bucket?
				nsqLog.LogErrorf("topic %v iterater nil value: %v",
					q.fullName, k)
				continue
			}
			buf := make([]byte, len(v))
			copy(buf, v)
			m, err := DecodeDelayedMessage(buf, q.IsExt())
			if err != nil {
				nsqLog.LogErrorf("topic %v failed to decode delayed message: %v, %v, %v",
					q.fullName, v, k, err)
				continue
			}
			if nsqLog.Level() > levellogger.LOG_DETAIL {
				nsqLog.LogDebugf("peek delayed message %v: %v, %v", k, delayedTs, m)
			}

			if filterType >= 0 && filterType != int(m.DelayedType) {
				continue
			}
			results[idx] = *m
			idx++
		}
		return nil
	})
	// if the delayed queue changed during peeking, we should not update oldest ts since it may changed by write
	if err == nil && oldest > 0 && oldChangeTs == q.GetChangedTs() {
		q.oldestMutex.Lock()
		q.oldestChannelDelayedTs[filterChannel] = oldest
		if nsqLog.Level() >= levellogger.LOG_DETAIL {
			nsqLog.LogDebugf("channel %v update oldest to %v at time %v",
				filterChannel, oldest, time.Now().UnixNano())
		}
		q.oldestMutex.Unlock()
	}
	return idx, err
}

func (q *DelayQueue) PeekRecentChannelTimeout(now int64, results []Message, ch string) (int, error) {
	return q.PeekRecentTimeoutWithFilter(results, now, ChannelDelayed, ch)
}

func (q *DelayQueue) PeekRecentDelayedPub(now int64, results []Message) (int, error) {
	return q.PeekRecentTimeoutWithFilter(results, now, PubDelayed, "")
}

func (q *DelayQueue) PeekAll(results []Message) (int, error) {
	return q.PeekRecentTimeoutWithFilter(results, time.Now().Add(time.Hour*24*365).UnixNano(), -1, "")
}

func (q *DelayQueue) GetSyncedOffset() (BackendOffset, error) {
	var synced BackendOffset
	err := q.getStore().View(func(tx *bolt.Tx) error {
		b := tx.Bucket(bucketMeta)
		v := b.Get(syncedOffsetKey)
		offset, err := strconv.Atoi(string(v))
		if err != nil {
			return err
		}
		synced = BackendOffset(offset)
		return nil
	})
	if err != nil {
		nsqLog.LogErrorf("topic %v failed to get synced offset: %v", q.fullName, err)
	}
	return synced, err
}

func (q *DelayQueue) GetCurrentDelayedCnt(dt int, channel string) (uint64, error) {
	cnt := uint64(0)
	err := q.getStore().View(func(tx *bolt.Tx) error {
		b := tx.Bucket(bucketMeta)
		cntKey := []byte("counter_" + string(getDelayedMsgDBPrefixKey(dt, channel)))
		cntBytes := b.Get(cntKey)
		if cntBytes != nil {
			cnt = binary.BigEndian.Uint64(cntBytes)
		}
		return nil
	})

	return cnt, err
}

func (q *DelayQueue) ConfirmedMessage(msg *Message) error {
	// confirmed message is finished by channel, this message has swap the
	// delayed id and original id to make sure the map key of inflight is original id
	q.compactMutex.Lock()
	err := q.getStore().Update(func(tx *bolt.Tx) error {
		return deleteBucketKey(int(msg.DelayedType), msg.DelayedChannel,
			msg.DelayedTs, msg.DelayedOrigID, tx, q.IsExt())
	})
	atomic.StoreInt64(&q.changedTs, time.Now().UnixNano())
	q.compactMutex.Unlock()
	if err != nil {
		if err != errBucketKeyNotFound {
			nsqLog.LogErrorf(
				"%s : failed to delete delayed message %v-%v, %v",
				q.GetFullName(), msg.DelayedOrigID, msg, err)
		} else {
			nsqLog.Logf(
				"%s : failed to delete delayed message %v-%v, %v",
				q.GetFullName(), msg.DelayedOrigID, msg, err)
			return nil
		}
	}
	return err
}

func (q *DelayQueue) IsChannelMessageDelayed(msgID MessageID, ch string) bool {
	found := false
	msgKey := getDelayedMsgDBIndexKey(ChannelDelayed, ch, msgID)
	q.getStore().View(func(tx *bolt.Tx) error {
		b := tx.Bucket(bucketDelayedMsgIndex)
		v := b.Get(msgKey)
		if v != nil {
			found = true
		}
		return nil
	})
	return found
}

func (q *DelayQueue) GetOldestConsumedState(chList []string, includeOthers bool) (RecentKeyList, map[int]uint64, map[string]uint64) {
	db := q.getStore()
	prefixList := make([][]byte, 0, len(chList)+2)
	var cntList map[int]uint64
	var err error
	if includeOthers {
		for filterType := MinDelayedType; filterType < MaxDelayedType; filterType++ {
			if filterType == ChannelDelayed {
				continue
			}
			if cntList == nil {
				cntList = make(map[int]uint64)
			}
			prefixList = append(prefixList, getDelayedMsgDBPrefixKey(filterType, ""))
			cntList[filterType], err = q.GetCurrentDelayedCnt(filterType, "")
			if err != nil {
				return nil, nil, nil
			}
		}
	}
	chIndex := len(prefixList)
	var channelCntList map[string]uint64
	if len(chList) > 0 {
		channelCntList = make(map[string]uint64)
	}
	for _, ch := range chList {
		prefixList = append(prefixList, getDelayedMsgDBPrefixKey(ChannelDelayed, ch))
		channelCntList[ch], err = q.GetCurrentDelayedCnt(ChannelDelayed, ch)

		if err != nil {
			return nil, nil, nil
		}
	}
	keyList := make(RecentKeyList, 0, len(prefixList))
	for i, prefix := range prefixList {
		var origCh string
		if i >= chIndex {
			origCh = chList[i-chIndex]
		}

		if nsqLog.Level() > levellogger.LOG_DETAIL {
			nsqLog.LogDebugf("peek prefix %v: channel %v", prefix, origCh)
		}

		err := db.View(func(tx *bolt.Tx) error {
			b := tx.Bucket(bucketDelayedMsg)
			c := b.Cursor()
			for k, _ := c.Seek(prefix); k != nil && bytes.HasPrefix(k, prefix); k, _ = c.Next() {
				_, delayedTs, _, delayedCh, err := decodeDelayedMsgDBKey(k)
				if err != nil {
					nsqLog.Infof("decode key failed : %v, %v", k, err)
					continue
				}

				if nsqLog.Level() > levellogger.LOG_DETAIL {
					nsqLog.LogDebugf("peek delayed message %v: %v, %v", k, delayedTs, origCh)
				}

				// prefix seek may across to other channel with the same prefix
				if delayedCh != origCh {
					continue
				}
				ck := make([]byte, len(k))
				copy(ck, k)
				keyList = append(keyList, ck)
				break
			}
			return nil
		})
		if err != nil {
			return nil, nil, nil
		}
	}
	return keyList, cntList, channelCntList
}

func (q *DelayQueue) UpdateConsumedState(ts int64, keyList RecentKeyList, cntList map[int]uint64, channelCntList map[string]uint64) error {
	// avoid too much running
	n := atomic.AddInt64(&q.updateConsumeCnt, 1)
	defer atomic.AddInt64(&q.updateConsumeCnt, -1)
	if n > maxEmptyRunning {
		nsqLog.Infof("topic %v empty too much %v", q.GetFullName(), n)
		return errTooMuchRunningEmpty
	}
	for _, k := range keyList {
		dt, dts, id, delayedCh, err := decodeDelayedMsgDBKey(k)
		if err != nil {
			nsqLog.Infof("decode key failed : %v, %v", k, err)
			continue
		}
		q.emptyDelayedUntil(int(dt), dts, id, delayedCh, false)
	}
	for dt, cnt := range cntList {
		if cnt == 0 && dt != ChannelDelayed {
			q.emptyDelayedUntil(dt, ts, 0, "", false)
		}
	}
	for ch, cnt := range channelCntList {
		if cnt == 0 {
			q.emptyDelayedUntil(ChannelDelayed, ts, 0, ch, false)
		}
	}
	return nil
}

func (q *DelayQueue) TryCleanOldData(retentionSize int64, noRealClean bool, maxCleanOffset BackendOffset) (BackendQueueEnd, error) {
	// clean the data that has been consumed and keep the retention policy
	var oldestPos BackendQueueEnd
	oldestPos = q.backend.GetQueueReadEnd()
	if oldestPos == nil {
		nsqLog.Logf("no end position found")
		return nil, nil
	}
	cleanStart := q.backend.GetQueueReadStart()
	if cleanStart.Offset()+BackendOffset(retentionSize) >= oldestPos.Offset() {
		return nil, nil
	}
	nsqLog.Logf("clean topic %v data current start: %v, oldest end %v, max clean end: %v",
		q.GetFullName(), cleanStart, oldestPos, maxCleanOffset)

	if oldestPos.Offset() < maxCleanOffset || maxCleanOffset == BackendOffset(0) {
		maxCleanOffset = oldestPos.Offset()
	}
	snapReader := NewDiskQueueSnapshot(getDelayQueueBackendName(q.tname, q.partition), q.dataPath, oldestPos)
	snapReader.SetQueueStart(cleanStart)
	seekCnt := int64(0)
	if cleanStart.TotalMsgCnt() > 0 {
		seekCnt = cleanStart.TotalMsgCnt() - 1
	}
	err := snapReader.SeekTo(cleanStart.Offset(), seekCnt)
	if err != nil {
		nsqLog.Errorf("topic: %v failed to seek to %v: %v", q.GetFullName(), cleanStart, err)
		return nil, err
	}
	readInfo := snapReader.GetCurrentReadQueueOffset()
	data := snapReader.ReadOne()
	if data.Err != nil {
		return nil, data.Err
	}
	var cleanEndInfo BackendQueueOffset
	retentionDay := int32(DEFAULT_RETENTION_DAYS)
	cleanTime := time.Now().Add(-1 * time.Hour * 24 * time.Duration(retentionDay))
	for {
		if retentionSize > 0 {
			// clean data ignore the retention day
			// only keep the retention size (start from the last consumed)
			if data.Offset > maxCleanOffset-BackendOffset(retentionSize) {
				break
			}
			cleanEndInfo = readInfo
		} else {
			msg, decodeErr := DecodeDelayedMessage(data.Data, q.IsExt())
			if decodeErr != nil {
				nsqLog.LogErrorf("topic %v failed to decode message - %s - %v", q.fullName, decodeErr, data)
			} else {
				if msg.Timestamp >= cleanTime.UnixNano() {
					break
				}
				if data.Offset >= maxCleanOffset {
					break
				}
				cleanEndInfo = readInfo
			}
		}
		err = snapReader.SkipToNext()
		if err != nil {
			nsqLog.Logf("failed to skip - %s ", err)
			break
		}
		readInfo = snapReader.GetCurrentReadQueueOffset()
		data = snapReader.ReadOne()
		if data.Err != nil {
			nsqLog.LogErrorf("topic %v failed to read - %s ", q.fullName, data.Err)
			break
		}
	}

	nsqLog.Infof("clean topic %v delayed queue from %v under retention %v, %v",
		q.GetFullName(), cleanEndInfo, cleanTime, retentionSize)
	if cleanEndInfo == nil || cleanEndInfo.Offset()+BackendOffset(retentionSize) >= maxCleanOffset {
		if cleanEndInfo != nil {
			nsqLog.Warningf("clean topic %v data at position: %v could not exceed current oldest confirmed %v and max clean end: %v",
				q.GetFullName(), cleanEndInfo, oldestPos, maxCleanOffset)
		}
		return nil, nil
	}
	if !noRealClean {
		err := q.compactStore(false)
		if err != nil {
			nsqLog.Errorf("topic %v failed to compact the bolt db: %v", q.fullName, err)
			return nil, err
		}
	}
	return q.backend.CleanOldDataByRetention(cleanEndInfo, noRealClean, maxCleanOffset)
}

func (q *DelayQueue) compactStore(force bool) error {
	src := q.getStore()
	origPath := src.Path()
	if !force {
		fi, err := os.Stat(origPath)
		if err != nil {
			return err
		}
		if fi.Size() < int64(CompactThreshold) {
			return nil
		}
		cnt := uint64(0)
		err = src.View(func(tx *bolt.Tx) error {
			b := tx.Bucket(bucketMeta)
			prefix := []byte("counter_")
			c := b.Cursor()
			for k, v := c.Seek(prefix); k != nil && bytes.HasPrefix(k, prefix); k, v = c.Next() {
				if v != nil && len(v) == 8 {
					cnt += binary.BigEndian.Uint64(v)
				}
			}
			return nil
		})

		if err != nil {
			return err
		}
		if cnt > CompactCntThreshold {
			nsqLog.Infof("db %v no need compact %v, %v", origPath, fi.Size(), cnt)
			return nil
		}
		// 10000 msgs with no delete is about 80MB, so we should check if it can become smaller after compact
		// to avoid too much compact.
		if cnt > 0 {
			singleAvgSize := fi.Size() / int64(cnt)
			if singleAvgSize < int64(compactSingleAvgSize) {
				nsqLog.Infof("db %v no need compact %v, %v, %v", origPath, singleAvgSize, fi.Size(), cnt)
				return nil
			}
		}
	}
	tmpPath := fmt.Sprintf("%s-tmp.compact.%d", src.Path(), time.Now().UnixNano())
	// Open destination database.
	ro := &bolt.Options{
		Timeout:      time.Second,
		ReadOnly:     false,
		FreelistType: bolt.FreelistMapType,
	}
	dst, err := bolt.Open(tmpPath, 0644, ro)
	if err != nil {
		return err
	}
	dst.NoSync = true
	q.compactMutex.Lock()
	oldChangedTs := q.GetChangedTs()
	q.compactMutex.Unlock()

	nsqLog.Infof("db %v begin compact", origPath)
	defer nsqLog.Infof("db %v end compact", origPath)
	err = compactBolt(dst, src, time.Second*30)
	if err != nil {
		nsqLog.Infof("db %v compact failed: %v", origPath, err)
		os.Remove(tmpPath)
		return err
	}
	nsqLog.Infof("db %v compact scan finished", origPath)

	q.compactMutex.Lock()
	defer q.compactMutex.Unlock()
	if oldChangedTs != q.GetChangedTs() {
		nsqLog.Infof("db %v changed during compact scaning: %v", origPath, oldChangedTs)
		os.Remove(tmpPath)
		// just return nil since no any actual error
		return nil
	}
	q.dbLock.Lock()
	defer q.dbLock.Unlock()
	q.kvStore.Close()
	// TODO: speed up , first rename old to tmp, if failed rename back, if success , delete in background
	err = os.Rename(tmpPath, origPath)
	openErr := q.reOpenStore()
	if openErr != nil {
		nsqLog.Errorf("db %v failed to reopen while compacted : %v", origPath, openErr)
	}
	if err != nil {
		nsqLog.Infof("db %v failed to rename compacted db: %v", origPath, err)
		return err
	}
	if openErr != nil {
		return openErr
	}
	atomic.StoreInt64(&q.changedTs, time.Now().UnixNano())
	return nil
}

func compactBolt(dst, src *bolt.DB, maxCompactTime time.Duration) error {
	startT := time.Now()
	defer dst.Close()
	// commit regularly, or we'll run out of memory for large datasets if using one transaction.
	var size int64
	tx, err := dst.Begin(true)
	if err != nil {
		return err
	}
	defer tx.Rollback()

	if err := walkBolt(src, func(keys [][]byte, k, v []byte, seq uint64) error {
		// On each key/value, check if we have exceeded tx size.
		sz := int64(len(k) + len(v))
		if size+sz > TxMaxSize && TxMaxSize != 0 {
			// Commit previous transaction.
			if err := tx.Commit(); err != nil {
				return err
			}

			// TODO: timeout here is not enough, since scan large empty db may cost long time
			if time.Since(startT) >= maxCompactTime {
				return errors.New("compact timeout")
			}
			// Start new transaction.
			tx, err = dst.Begin(true)
			if err != nil {
				return err
			}
			size = 0
		}
		size += sz

		// Create bucket on the root transaction if this is the first level.
		nk := len(keys)
		if nk == 0 {
			bkt, err := tx.CreateBucketIfNotExists(k)
			if err != nil {
				return err
			}
			if err := bkt.SetSequence(seq); err != nil {
				return err
			}
			return nil
		}

		// Create buckets on subsequent levels, if necessary.
		b := tx.Bucket(keys[0])
		if nk > 1 {
			for _, k := range keys[1:] {
				b = b.Bucket(k)
			}
		}

		// If there is no value then this is a bucket call.
		if v == nil {
			bkt, err := b.CreateBucketIfNotExists(k)
			if err != nil {
				return err
			}
			if err := bkt.SetSequence(seq); err != nil {
				return err
			}
			return nil
		}

		// Otherwise treat it as a key/value pair.
		return b.Put(k, v)
	}); err != nil {
		return err
	}

	err = tx.Commit()
	if err == nil {
		dst.Sync()
	}
	return err
}

// walkFunc is the type of the function called for keys (buckets and "normal"
// values) discovered by Walk. keys is the list of keys to descend to the bucket
// owning the discovered key/value pair k/v.
type walkFunc func(keys [][]byte, k, v []byte, seq uint64) error

// walk walks recursively the bolt database db, calling walkFn for each key it finds.
func walkBolt(db *bolt.DB, walkFn walkFunc) error {
	return db.View(func(tx *bolt.Tx) error {
		return tx.ForEach(func(name []byte, b *bolt.Bucket) error {
			return walkBucket(b, nil, name, nil, b.Sequence(), walkFn)
		})
	})
}

func walkBucket(b *bolt.Bucket, keypath [][]byte, k, v []byte, seq uint64, fn walkFunc) error {
	// Execute callback.
	if err := fn(keypath, k, v, seq); err != nil {
		return err
	}

	// If this is not a bucket then stop.
	if v != nil {
		return nil
	}

	// Iterate over each child key/value.
	keypath = append(keypath, k)
	return b.ForEach(func(k, v []byte) error {
		if v == nil {
			bkt := b.Bucket(k)
			return walkBucket(bkt, keypath, k, nil, bkt.Sequence(), fn)
		}
		return walkBucket(b, keypath, k, v, b.Sequence(), fn)
	})
}<|MERGE_RESOLUTION|>--- conflicted
+++ resolved
@@ -284,19 +284,11 @@
 	q.fullName = GetTopicFullName(q.tname, q.partition)
 	backendName := getDelayQueueBackendName(q.tname, q.partition)
 	// max delay message size need add the delay ts and channel name
-<<<<<<< HEAD
-	queue, err := newDiskQueueWriterWithMetaStorage(backendName,
-		q.dataPath,
-		opt.MaxBytesPerFile,
-		int32(minValidMsgLength),
-		int32(opt.MaxMsgSize)+minValidMsgLength+8+255, 0, nil)
-=======
 	queue, err := newDiskQueueWriter(backendName,
 		q.dataPath,
 		opt.MaxBytesPerFile,
 		int32(minValidMsgLength),
-		int32(opt.MaxMsgSize)+minValidMsgLength+8+255, 0, readOnly)
->>>>>>> 52cf9b10
+		int32(opt.MaxMsgSize)+minValidMsgLength+8+255, 0, readOnly, nil)
 
 	if err != nil {
 		nsqLog.LogErrorf("topic(%v) failed to init delayed disk queue: %v , %v ", q.fullName, err, backendName)
