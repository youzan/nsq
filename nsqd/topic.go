--- conflicted
+++ resolved
@@ -14,11 +14,11 @@
 	"sync/atomic"
 	"time"
 
+	"github.com/absolute8511/nsq/internal/ext"
 	"github.com/absolute8511/nsq/internal/levellogger"
 	"github.com/absolute8511/nsq/internal/protocol"
 	"github.com/absolute8511/nsq/internal/quantile"
 	"github.com/absolute8511/nsq/internal/util"
-	"github.com/absolute8511/nsq/internal/ext"
 )
 
 const (
@@ -52,30 +52,24 @@
 	RetentionDay int32
 	SyncEvery    int64
 	OrderedMulti bool
-	Ext	     bool
+	Ext          bool
 }
 
 type PubInfo struct {
-	Done     chan struct{}
-	MsgBody  *bytes.Buffer
+	Done       chan struct{}
+	MsgBody    *bytes.Buffer
 	ExtContent ext.IExtContent
-	StartPub time.Time
-	Err      error
+	StartPub   time.Time
+	Err        error
 }
 
 type PubInfoChan chan *PubInfo
 
 type ChannelMetaInfo struct {
-<<<<<<< HEAD
 	Name    string `json:"name"`
 	Paused  bool   `json:"paused"`
 	Skipped bool   `json:"skipped"`
-=======
-	Name   string `json:"name"`
-	Paused bool   `json:"paused"`
-	Skipped bool  `json:"skipped"`
-	Ext    bool   `json:"ext"`
->>>>>>> a837eb53
+	Ext     bool   `json:"ext"`
 }
 
 type Topic struct {
@@ -117,10 +111,8 @@
 	reqToEndCB      ReqToEndFunc
 	wg              sync.WaitGroup
 
-<<<<<<< HEAD
 	delayedQueue atomic.Value
-=======
-	isExt		int32
+	isExt        int32
 }
 
 func (t *Topic) setExt() {
@@ -129,7 +121,6 @@
 
 func (t *Topic) IsExt() bool {
 	return atomic.LoadInt32(&t.isExt) == 1
->>>>>>> a837eb53
 }
 
 func GetTopicFullName(topic string, part int) string {
@@ -444,7 +435,7 @@
 				Name:    channel.name,
 				Paused:  channel.IsPaused(),
 				Skipped: channel.IsSkipped(),
-				Ext:    channel.Ext > 0,
+				Ext:     channel.Ext > 0,
 			}
 			channels = append(channels, meta)
 		}
@@ -590,7 +581,6 @@
 	atomic.StoreInt32(&t.dynamicConf.AutoCommit, dynamicConf.AutoCommit)
 	atomic.StoreInt32(&t.dynamicConf.RetentionDay, dynamicConf.RetentionDay)
 	t.dynamicConf.OrderedMulti = dynamicConf.OrderedMulti
-<<<<<<< HEAD
 	if dynamicConf.OrderedMulti {
 		atomic.StoreInt32(&t.isOrdered, 1)
 	} else {
@@ -601,11 +591,10 @@
 		if dq != nil {
 			atomic.StoreInt64(&dq.SyncEvery, dynamicConf.SyncEvery)
 		}
-=======
+	}
 	t.dynamicConf.Ext = dynamicConf.Ext
 	if dynamicConf.Ext {
 		t.setExt()
->>>>>>> a837eb53
 	}
 	nsqLog.Logf("topic dynamic configure changed to %v", dynamicConf)
 	t.Unlock()
