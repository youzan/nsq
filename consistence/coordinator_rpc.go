--- conflicted
+++ resolved
@@ -583,12 +583,8 @@
 		return nil, ErrEpochMismatch
 	}
 	if tcData.GetLeaderSession() != rpcData.TopicLeaderSession {
-<<<<<<< HEAD
 		coordLog.Infof("rpc call with wrong session:%v, local: %v", rpcData, tcData.GetLeaderSession())
-=======
-		coordLog.Infof("rpc call with wrong session:%v", rpcData, tcData.GetLeaderSession())
 		self.requestNotifyNewTopicInfo(rpcData.TopicName, rpcData.TopicPartition)
->>>>>>> add692e7
 		return nil, ErrLeaderSessionMismatch
 	}
 	//if !tcData.localDataLoaded {
